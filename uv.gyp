--- conflicted
+++ resolved
@@ -36,13 +36,8 @@
     ],
     'xcode_settings': {
       'GCC_SYMBOLS_PRIVATE_EXTERN': 'YES',  # -fvisibility=hidden
-<<<<<<< HEAD
-      'WARNING_CFLAGS': [ '-Wall', '-Wextra', '-Wno-unused-parameter' ],
+      'WARNING_CFLAGS': [ '-Wall', '-Wextra', '-Wno-unused-parameter', '-Wstrict-prototypes' ],
       'OTHER_CFLAGS': [ '-g', '--std=gnu99', '-pedantic' ],
-=======
-      'WARNING_CFLAGS': [ '-Wall', '-Wextra', '-Wno-unused-parameter', '-Wstrict-prototypes' ],
-      'OTHER_CFLAGS': [ '-g', '--std=gnu89', '-pedantic' ],
->>>>>>> d63030b0
     }
   },
 
