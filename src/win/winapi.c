--- conflicted
+++ resolved
@@ -49,7 +49,6 @@
   HMODULE kernel32_module;
   HMODULE powrprof_module;
   HMODULE user32_module;
-  HMODULE kernel32_module;
 
   ntdll_module = GetModuleHandleA("ntdll.dll");
   if (ntdll_module == NULL) {
@@ -108,13 +107,10 @@
     uv_fatal_error(GetLastError(), "GetModuleHandleA");
   }
 
-<<<<<<< HEAD
-=======
   pGetQueuedCompletionStatusEx = (sGetQueuedCompletionStatusEx) GetProcAddress(
       kernel32_module,
       "GetQueuedCompletionStatusEx");
 
->>>>>>> 34c12788
   powrprof_module = LoadLibraryA("powrprof.dll");
   if (powrprof_module != NULL) {
     pPowerRegisterSuspendResumeNotification = (sPowerRegisterSuspendResumeNotification)
