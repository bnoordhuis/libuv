--- conflicted
+++ resolved
@@ -28,17 +28,9 @@
 
 
 void uv_async_endgame(uv_loop_t* loop, uv_async_t* handle) {
-<<<<<<< HEAD
-  assert(handle->flags & UV__HANDLE_CLOSING);
+  assert(handle->flags & UV_HANDLE_CLOSING);
   assert(!(handle->flags & UV_HANDLE_CLOSED));
   uv__handle_close(handle);
-=======
-  if (handle->flags & UV_HANDLE_CLOSING &&
-      !handle->async_sent) {
-    assert(!(handle->flags & UV_HANDLE_CLOSED));
-    uv__handle_close(handle);
-  }
->>>>>>> 7ebb2622
 }
 
 
@@ -62,22 +54,9 @@
 
 
 int uv_async_send(uv_async_t* handle) {
-<<<<<<< HEAD
   /* First do a cheap read. */
   if (handle->async_sent != 0)
     return 0;
-=======
-  uv_loop_t* loop = handle->loop;
-
-  if (handle->type != UV_ASYNC) {
-    /* Can't set errno because that's not thread-safe. */
-    return -1;
-  }
-
-  /* The user should make sure never to call uv_async_send to a closing or
-   * closed handle. */
-  assert(!(handle->flags & UV_HANDLE_CLOSING));
->>>>>>> 7ebb2622
 
   if (InterlockedExchange(&handle->async_sent, 1) == 0) {
     uv_loop_t* loop = handle->loop;
@@ -107,14 +86,7 @@
     if (InterlockedExchange(&h->async_sent, 0) == 0)
       continue;
 
-<<<<<<< HEAD
     if (h->async_cb != NULL)
       h->async_cb(h);
-=======
-  if (handle->flags & UV_HANDLE_CLOSING) {
-    uv_want_endgame(loop, (uv_handle_t*)handle);
-  } else if (handle->async_cb != NULL) {
-    handle->async_cb(handle);
->>>>>>> 7ebb2622
   }
 }