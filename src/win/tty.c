/* Copyright Joyent, Inc. and other Node contributors. All rights reserved.
 *
 * Permission is hereby granted, free of charge, to any person obtaining a copy
 * of this software and associated documentation files (the "Software"), to
 * deal in the Software without restriction, including without limitation the
 * rights to use, copy, modify, merge, publish, distribute, sublicense, and/or
 * sell copies of the Software, and to permit persons to whom the Software is
 * furnished to do so, subject to the following conditions:
 *
 * The above copyright notice and this permission notice shall be included in
 * all copies or substantial portions of the Software.
 *
 * THE SOFTWARE IS PROVIDED "AS IS", WITHOUT WARRANTY OF ANY KIND, EXPRESS OR
 * IMPLIED, INCLUDING BUT NOT LIMITED TO THE WARRANTIES OF MERCHANTABILITY,
 * FITNESS FOR A PARTICULAR PURPOSE AND NONINFRINGEMENT. IN NO EVENT SHALL THE
 * AUTHORS OR COPYRIGHT HOLDERS BE LIABLE FOR ANY CLAIM, DAMAGES OR OTHER
 * LIABILITY, WHETHER IN AN ACTION OF CONTRACT, TORT OR OTHERWISE, ARISING
 * FROM, OUT OF OR IN CONNECTION WITH THE SOFTWARE OR THE USE OR OTHER DEALINGS
 * IN THE SOFTWARE.
 */

#include <assert.h>
#include <stdlib.h>
#include <stdint.h>

#ifndef COMMON_LVB_REVERSE_VIDEO
# define COMMON_LVB_REVERSE_VIDEO 0x4000
#endif

#include "uv.h"
#include "internal.h"
#include "handle-inl.h"
#include "stream-inl.h"
#include "req-inl.h"

#ifndef InterlockedOr
# define InterlockedOr _InterlockedOr
#endif

#define UNICODE_REPLACEMENT_CHARACTER (0xfffd)

#define ANSI_NORMAL           0x00
#define ANSI_ESCAPE_SEEN      0x02
#define ANSI_CSI              0x04
#define ANSI_ST_CONTROL       0x08
#define ANSI_IGNORE           0x10
#define ANSI_IN_ARG           0x20
#define ANSI_IN_STRING        0x40
#define ANSI_BACKSLASH_SEEN   0x80

#define MAX_INPUT_BUFFER_LENGTH 8192
#define MAX_CONSOLE_CHAR 8192

#ifndef ENABLE_VIRTUAL_TERMINAL_PROCESSING
#define ENABLE_VIRTUAL_TERMINAL_PROCESSING 0x0004
#endif

static void uv_tty_capture_initial_style(CONSOLE_SCREEN_BUFFER_INFO* info);
static void uv_tty_update_virtual_window(CONSOLE_SCREEN_BUFFER_INFO* info);
static int uv__cancel_read_console(uv_tty_t* handle);


/* Null uv_buf_t */
static const uv_buf_t uv_null_buf_ = { 0, NULL };

enum uv__read_console_status_e {
  NOT_STARTED,
  IN_PROGRESS,
  TRAP_REQUESTED,
  COMPLETED
};

static volatile LONG uv__read_console_status = NOT_STARTED;
static volatile LONG uv__restore_screen_state;
static CONSOLE_SCREEN_BUFFER_INFO uv__saved_screen_state;


/*
 * The console virtual window.
 *
 * Normally cursor movement in windows is relative to the console screen buffer,
 * e.g. the application is allowed to overwrite the 'history'. This is very
 * inconvenient, it makes absolute cursor movement pretty useless. There is
 * also the concept of 'client rect' which is defined by the actual size of
 * the console window and the scroll position of the screen buffer, but it's
 * very volatile because it changes when the user scrolls.
 *
 * To make cursor movement behave sensibly we define a virtual window to which
 * cursor movement is confined. The virtual window is always as wide as the
 * console screen buffer, but it's height is defined by the size of the
 * console window. The top of the virtual window aligns with the position
 * of the caret when the first stdout/err handle is created, unless that would
 * mean that it would extend beyond the bottom of the screen buffer -  in that
 * that case it's located as far down as possible.
 *
 * When the user writes a long text or many newlines, such that the output
 * reaches beyond the bottom of the virtual window, the virtual window is
 * shifted downwards, but not resized.
 *
 * Since all tty i/o happens on the same console, this window is shared
 * between all stdout/stderr handles.
 */

static int uv_tty_virtual_offset = -1;
static int uv_tty_virtual_height = -1;
static int uv_tty_virtual_width = -1;

/* The console window size
 * We keep this separate from uv_tty_virtual_*. We use those values to only
 * handle signalling SIGWINCH
 */

static HANDLE uv__tty_console_handle = INVALID_HANDLE_VALUE;
static int uv__tty_console_height = -1;
static int uv__tty_console_width = -1;

static DWORD WINAPI uv__tty_console_resize_message_loop_thread(void* param);
static void CALLBACK uv__tty_console_resize_event(HWINEVENTHOOK hWinEventHook,
                                                  DWORD event,
                                                  HWND hwnd,
                                                  LONG idObject,
                                                  LONG idChild,
                                                  DWORD dwEventThread,
                                                  DWORD dwmsEventTime);

/* We use a semaphore rather than a mutex or critical section because in some
   cases (uv__cancel_read_console) we need take the lock in the main thread and
   release it in another thread. Using a semaphore ensures that in such
   scenario the main thread will still block when trying to acquire the lock. */
static uv_sem_t uv_tty_output_lock;

static WORD uv_tty_default_text_attributes =
    FOREGROUND_RED | FOREGROUND_GREEN | FOREGROUND_BLUE;

static char uv_tty_default_fg_color = 7;
static char uv_tty_default_bg_color = 0;
static char uv_tty_default_fg_bright = 0;
static char uv_tty_default_bg_bright = 0;
static char uv_tty_default_inverse = 0;

typedef enum {
  UV_SUPPORTED,
  UV_UNCHECKED,
  UV_UNSUPPORTED
} uv_vtermstate_t;
/* Determine whether or not ANSI support is enabled. */
static uv_vtermstate_t uv__vterm_state = UV_UNCHECKED;
static void uv__determine_vterm_state(HANDLE handle);

void uv_console_init(void) {
  if (uv_sem_init(&uv_tty_output_lock, 1))
    abort();
  uv__tty_console_handle = CreateFileW(L"CONOUT$",
                                       GENERIC_READ | GENERIC_WRITE,
                                       FILE_SHARE_WRITE,
                                       0,
                                       OPEN_EXISTING,
                                       0,
                                       0);
  if (uv__tty_console_handle != NULL) {
    QueueUserWorkItem(uv__tty_console_resize_message_loop_thread,
                      NULL,
                      WT_EXECUTELONGFUNCTION);
  }
}


int uv_tty_init(uv_loop_t* loop, uv_tty_t* tty, uv_os_fd_t handle, int readable) {
  CONSOLE_SCREEN_BUFFER_INFO screen_buffer_info;

<<<<<<< HEAD
=======
  uv__once_init();
  handle = (HANDLE) uv__get_osfhandle(fd);
>>>>>>> 4056fbe4
  if (handle == INVALID_HANDLE_VALUE)
    return UV_EBADF;

  if (handle == UV_STDIN_FD || handle == UV_STDOUT_FD || handle == UV_STDERR_FD) {
    /* In order to avoid closing a stdio pseudo-handle, or having it get replaced under us,
     * duplicate the underlying OS handle and forget about the original one.
     */
    int dup_err = uv__dup(handle, &handle);
    if (dup_err)
      return dup_err;
  }

  if (!readable) {
    /* Obtain the screen buffer info with the output handle. */
    if (!GetConsoleScreenBufferInfo(handle, &screen_buffer_info)) {
      return uv_translate_sys_error(GetLastError());
    }

    /* Obtain the the tty_output_lock because the virtual window state is */
    /* shared between all uv_tty_t handles. */
    uv_sem_wait(&uv_tty_output_lock);

    if (uv__vterm_state == UV_UNCHECKED)
      uv__determine_vterm_state(handle);

    /* Remember the original console text attributes. */
    uv_tty_capture_initial_style(&screen_buffer_info);

    uv_tty_update_virtual_window(&screen_buffer_info);

    uv_sem_post(&uv_tty_output_lock);
  }


  uv_stream_init(loop, (uv_stream_t*) tty, UV_TTY);
  uv_connection_init((uv_stream_t*) tty);

  tty->handle = handle;
  tty->reqs_pending = 0;
  tty->flags |= UV_HANDLE_BOUND;

  if (readable) {
    /* Initialize TTY input specific fields. */
    tty->flags |= UV_HANDLE_TTY_READABLE | UV_HANDLE_READABLE;
    tty->tty.rd.read_line_buffer = uv_null_buf_;
    tty->tty.rd.read_raw_wait = NULL;

    /* Init keycode-to-vt100 mapper state. */
    tty->tty.rd.last_key_len = 0;
    tty->tty.rd.last_key_offset = 0;
    tty->tty.rd.last_utf16_high_surrogate = 0;
    memset(&tty->tty.rd.last_input_record, 0, sizeof tty->tty.rd.last_input_record);
  } else {
    /* TTY output specific fields. */
    tty->flags |= UV_HANDLE_WRITABLE;

    /* Init utf8-to-utf16 conversion state. */
    tty->tty.wr.utf8_bytes_left = 0;
    tty->tty.wr.utf8_codepoint = 0;

    /* Initialize eol conversion state */
    tty->tty.wr.previous_eol = 0;

    /* Init ANSI parser state. */
    tty->tty.wr.ansi_parser_state = ANSI_NORMAL;
  }

  return 0;
}


/* Set the default console text attributes based on how the console was
 * configured when libuv started.
 */
static void uv_tty_capture_initial_style(CONSOLE_SCREEN_BUFFER_INFO* info) {
  static int style_captured = 0;

  /* Only do this once.
     Assumption: Caller has acquired uv_tty_output_lock. */
  if (style_captured)
    return;

  /* Save raw win32 attributes. */
  uv_tty_default_text_attributes = info->wAttributes;

  /* Convert black text on black background to use white text. */
  if (uv_tty_default_text_attributes == 0)
    uv_tty_default_text_attributes = 7;

  /* Convert Win32 attributes to ANSI colors. */
  uv_tty_default_fg_color = 0;
  uv_tty_default_bg_color = 0;
  uv_tty_default_fg_bright = 0;
  uv_tty_default_bg_bright = 0;
  uv_tty_default_inverse = 0;

  if (uv_tty_default_text_attributes & FOREGROUND_RED)
    uv_tty_default_fg_color |= 1;

  if (uv_tty_default_text_attributes & FOREGROUND_GREEN)
    uv_tty_default_fg_color |= 2;

  if (uv_tty_default_text_attributes & FOREGROUND_BLUE)
    uv_tty_default_fg_color |= 4;

  if (uv_tty_default_text_attributes & BACKGROUND_RED)
    uv_tty_default_bg_color |= 1;

  if (uv_tty_default_text_attributes & BACKGROUND_GREEN)
    uv_tty_default_bg_color |= 2;

  if (uv_tty_default_text_attributes & BACKGROUND_BLUE)
    uv_tty_default_bg_color |= 4;

  if (uv_tty_default_text_attributes & FOREGROUND_INTENSITY)
    uv_tty_default_fg_bright = 1;

  if (uv_tty_default_text_attributes & BACKGROUND_INTENSITY)
    uv_tty_default_bg_bright = 1;

  if (uv_tty_default_text_attributes & COMMON_LVB_REVERSE_VIDEO)
    uv_tty_default_inverse = 1;

  style_captured = 1;
}


int uv_tty_set_mode(uv_tty_t* tty, uv_tty_mode_t mode) {
  DWORD flags;
  unsigned char was_reading;
  uv_alloc_cb alloc_cb;
  uv_read_cb read_cb;
  int err;

  if (!(tty->flags & UV_HANDLE_TTY_READABLE)) {
    return UV_EINVAL;
  }

  if (!!mode == !!(tty->flags & UV_HANDLE_TTY_RAW)) {
    return 0;
  }

  switch (mode) {
    case UV_TTY_MODE_NORMAL:
      flags = ENABLE_ECHO_INPUT | ENABLE_LINE_INPUT | ENABLE_PROCESSED_INPUT;
      break;
    case UV_TTY_MODE_RAW:
      flags = ENABLE_WINDOW_INPUT;
      break;
    case UV_TTY_MODE_IO:
      return UV_ENOTSUP;
    default:
      return UV_EINVAL;
  }

  /* If currently reading, stop, and restart reading. */
  if (tty->flags & UV_HANDLE_READING) {
    was_reading = 1;
    alloc_cb = tty->alloc_cb;
    read_cb = tty->read_cb;
    err = uv_tty_read_stop(tty);
    if (err) {
      return uv_translate_sys_error(err);
    }
  } else {
    was_reading = 0;
  }

  uv_sem_wait(&uv_tty_output_lock);
  if (!SetConsoleMode(tty->handle, flags)) {
    err = uv_translate_sys_error(GetLastError());
    uv_sem_post(&uv_tty_output_lock);
    return err;
  }
  uv_sem_post(&uv_tty_output_lock);

  /* Update flag. */
  tty->flags &= ~UV_HANDLE_TTY_RAW;
  tty->flags |= mode ? UV_HANDLE_TTY_RAW : 0;

  /* If we just stopped reading, restart. */
  if (was_reading) {
    err = uv_tty_read_start(tty, alloc_cb, read_cb);
    if (err) {
      return uv_translate_sys_error(err);
    }
  }

  return 0;
}


int uv_is_tty(uv_os_fd_t file) {
  DWORD result;
  return GetConsoleMode(file, &result) != 0;
}


int uv_tty_get_winsize(uv_tty_t* tty, int* width, int* height) {
  CONSOLE_SCREEN_BUFFER_INFO info;

  if (!GetConsoleScreenBufferInfo(tty->handle, &info)) {
    return uv_translate_sys_error(GetLastError());
  }

  uv_sem_wait(&uv_tty_output_lock);
  uv_tty_update_virtual_window(&info);
  uv_sem_post(&uv_tty_output_lock);

  *width = uv_tty_virtual_width;
  *height = uv_tty_virtual_height;

  return 0;
}


static void CALLBACK uv_tty_post_raw_read(void* data, BOOLEAN didTimeout) {
  uv_loop_t* loop;
  uv_tty_t* handle;
  uv_req_t* req;

  assert(data);
  assert(!didTimeout);

  req = (uv_req_t*) data;
  handle = (uv_tty_t*) req->data;
  loop = handle->loop;

  UnregisterWait(handle->tty.rd.read_raw_wait);
  handle->tty.rd.read_raw_wait = NULL;

  SET_REQ_SUCCESS(req);
  POST_COMPLETION_FOR_REQ(loop, req);
}


static void uv_tty_queue_read_raw(uv_loop_t* loop, uv_tty_t* handle) {
  uv_read_t* req;
  BOOL r;

  assert(handle->flags & UV_HANDLE_READING);
  assert(!(handle->flags & UV_HANDLE_READ_PENDING));

  assert(handle->handle && handle->handle != INVALID_HANDLE_VALUE);

  handle->tty.rd.read_line_buffer = uv_null_buf_;

  req = &handle->read_req;
  memset(&req->u.io.overlapped, 0, sizeof(req->u.io.overlapped));

  r = RegisterWaitForSingleObject(&handle->tty.rd.read_raw_wait,
                                  handle->handle,
                                  uv_tty_post_raw_read,
                                  (void*) req,
                                  INFINITE,
                                  WT_EXECUTEINWAITTHREAD | WT_EXECUTEONLYONCE);
  if (!r) {
    handle->tty.rd.read_raw_wait = NULL;
    SET_REQ_ERROR(req, GetLastError());
    uv_insert_pending_req(loop, (uv_req_t*)req);
  }

  handle->flags |= UV_HANDLE_READ_PENDING;
  handle->reqs_pending++;
}


static DWORD CALLBACK uv_tty_line_read_thread(void* data) {
  uv_loop_t* loop;
  uv_tty_t* handle;
  uv_req_t* req;
  DWORD bytes, read_bytes;
  WCHAR utf16[MAX_INPUT_BUFFER_LENGTH / 3];
  DWORD chars, read_chars;
  LONG status;
  COORD pos;
  BOOL read_console_success;

  assert(data);

  req = (uv_req_t*) data;
  handle = (uv_tty_t*) req->data;
  loop = handle->loop;

  assert(handle->tty.rd.read_line_buffer.base != NULL);
  assert(handle->tty.rd.read_line_buffer.len > 0);

  /* ReadConsole can't handle big buffers. */
  if (handle->tty.rd.read_line_buffer.len < MAX_INPUT_BUFFER_LENGTH) {
    bytes = handle->tty.rd.read_line_buffer.len;
  } else {
    bytes = MAX_INPUT_BUFFER_LENGTH;
  }

  /* At last, unicode! */
  /* One utf-16 codeunit never takes more than 3 utf-8 codeunits to encode */
  chars = bytes / 3;

  status = InterlockedExchange(&uv__read_console_status, IN_PROGRESS);
  if (status == TRAP_REQUESTED) {
    SET_REQ_SUCCESS(req);
    req->u.io.overlapped.InternalHigh = 0;
    POST_COMPLETION_FOR_REQ(loop, req);
    return 0;
  }

  read_console_success = ReadConsoleW(handle->handle,
                                      (void*) utf16,
                                      chars,
                                      &read_chars,
                                      NULL);

  if (read_console_success) {
    read_bytes = WideCharToMultiByte(CP_UTF8,
                                     0,
                                     utf16,
                                     read_chars,
                                     handle->tty.rd.read_line_buffer.base,
                                     bytes,
                                     NULL,
                                     NULL);
    SET_REQ_SUCCESS(req);
    req->u.io.overlapped.InternalHigh = read_bytes;
  } else {
    SET_REQ_ERROR(req, GetLastError());
  }

  status = InterlockedExchange(&uv__read_console_status, COMPLETED);

  if (status ==  TRAP_REQUESTED) {
    /* If we canceled the read by sending a VK_RETURN event, restore the
       screen state to undo the visual effect of the VK_RETURN */
    if (read_console_success && InterlockedOr(&uv__restore_screen_state, 0)) {
      HANDLE active_screen_buffer;
      active_screen_buffer = CreateFileA("conout$",
                                         GENERIC_READ | GENERIC_WRITE,
                                         FILE_SHARE_READ | FILE_SHARE_WRITE,
                                         NULL,
                                         OPEN_EXISTING,
                                         FILE_ATTRIBUTE_NORMAL,
                                         NULL);
      if (active_screen_buffer != INVALID_HANDLE_VALUE) {
        pos = uv__saved_screen_state.dwCursorPosition;

        /* If the cursor was at the bottom line of the screen buffer, the
           VK_RETURN would have caused the buffer contents to scroll up by one
           line. The right position to reset the cursor to is therefore one line
           higher */
        if (pos.Y == uv__saved_screen_state.dwSize.Y - 1)
          pos.Y--;

        SetConsoleCursorPosition(active_screen_buffer, pos);
        CloseHandle(active_screen_buffer);
      }
    }
    uv_sem_post(&uv_tty_output_lock);
  }
  POST_COMPLETION_FOR_REQ(loop, req);
  return 0;
}


static void uv_tty_queue_read_line(uv_loop_t* loop, uv_tty_t* handle) {
  uv_read_t* req;
  BOOL r;

  assert(handle->flags & UV_HANDLE_READING);
  assert(!(handle->flags & UV_HANDLE_READ_PENDING));
  assert(handle->handle && handle->handle != INVALID_HANDLE_VALUE);

  req = &handle->read_req;
  memset(&req->u.io.overlapped, 0, sizeof(req->u.io.overlapped));

  handle->tty.rd.read_line_buffer = uv_buf_init(NULL, 0);
  handle->alloc_cb((uv_handle_t*) handle, 8192, &handle->tty.rd.read_line_buffer);
  if (handle->tty.rd.read_line_buffer.base == NULL ||
      handle->tty.rd.read_line_buffer.len == 0) {
    handle->read_cb((uv_stream_t*) handle,
                    UV_ENOBUFS,
                    &handle->tty.rd.read_line_buffer);
    return;
  }
  assert(handle->tty.rd.read_line_buffer.base != NULL);

  /* Reset flags  No locking is required since there cannot be a line read
     in progress. We are also relying on the memory barrier provided by
     QueueUserWorkItem*/
  uv__restore_screen_state = FALSE;
  uv__read_console_status = NOT_STARTED;
  r = QueueUserWorkItem(uv_tty_line_read_thread,
                        (void*) req,
                        WT_EXECUTELONGFUNCTION);
  if (!r) {
    SET_REQ_ERROR(req, GetLastError());
    uv_insert_pending_req(loop, (uv_req_t*)req);
  }

  handle->flags |= UV_HANDLE_READ_PENDING;
  handle->reqs_pending++;
}


static void uv_tty_queue_read(uv_loop_t* loop, uv_tty_t* handle) {
  if (handle->flags & UV_HANDLE_TTY_RAW) {
    uv_tty_queue_read_raw(loop, handle);
  } else {
    uv_tty_queue_read_line(loop, handle);
  }
}


static const char* get_vt100_fn_key(DWORD code, char shift, char ctrl,
    size_t* len) {
#define VK_CASE(vk, normal_str, shift_str, ctrl_str, shift_ctrl_str)          \
    case (vk):                                                                \
      if (shift && ctrl) {                                                    \
        *len = sizeof shift_ctrl_str;                                         \
        return "\033" shift_ctrl_str;                                         \
      } else if (shift) {                                                     \
        *len = sizeof shift_str ;                                             \
        return "\033" shift_str;                                              \
      } else if (ctrl) {                                                      \
        *len = sizeof ctrl_str;                                               \
        return "\033" ctrl_str;                                               \
      } else {                                                                \
        *len = sizeof normal_str;                                             \
        return "\033" normal_str;                                             \
      }

  switch (code) {
    /* These mappings are the same as Cygwin's. Unmodified and alt-modified */
    /* keypad keys comply with linux console, modifiers comply with xterm */
    /* modifier usage. F1..f12 and shift-f1..f10 comply with linux console, */
    /* f6..f12 with and without modifiers comply with rxvt. */
    VK_CASE(VK_INSERT,  "[2~",  "[2;2~", "[2;5~", "[2;6~")
    VK_CASE(VK_END,     "[4~",  "[4;2~", "[4;5~", "[4;6~")
    VK_CASE(VK_DOWN,    "[B",   "[1;2B", "[1;5B", "[1;6B")
    VK_CASE(VK_NEXT,    "[6~",  "[6;2~", "[6;5~", "[6;6~")
    VK_CASE(VK_LEFT,    "[D",   "[1;2D", "[1;5D", "[1;6D")
    VK_CASE(VK_CLEAR,   "[G",   "[1;2G", "[1;5G", "[1;6G")
    VK_CASE(VK_RIGHT,   "[C",   "[1;2C", "[1;5C", "[1;6C")
    VK_CASE(VK_UP,      "[A",   "[1;2A", "[1;5A", "[1;6A")
    VK_CASE(VK_HOME,    "[1~",  "[1;2~", "[1;5~", "[1;6~")
    VK_CASE(VK_PRIOR,   "[5~",  "[5;2~", "[5;5~", "[5;6~")
    VK_CASE(VK_DELETE,  "[3~",  "[3;2~", "[3;5~", "[3;6~")
    VK_CASE(VK_NUMPAD0, "[2~",  "[2;2~", "[2;5~", "[2;6~")
    VK_CASE(VK_NUMPAD1, "[4~",  "[4;2~", "[4;5~", "[4;6~")
    VK_CASE(VK_NUMPAD2, "[B",   "[1;2B", "[1;5B", "[1;6B")
    VK_CASE(VK_NUMPAD3, "[6~",  "[6;2~", "[6;5~", "[6;6~")
    VK_CASE(VK_NUMPAD4, "[D",   "[1;2D", "[1;5D", "[1;6D")
    VK_CASE(VK_NUMPAD5, "[G",   "[1;2G", "[1;5G", "[1;6G")
    VK_CASE(VK_NUMPAD6, "[C",   "[1;2C", "[1;5C", "[1;6C")
    VK_CASE(VK_NUMPAD7, "[A",   "[1;2A", "[1;5A", "[1;6A")
    VK_CASE(VK_NUMPAD8, "[1~",  "[1;2~", "[1;5~", "[1;6~")
    VK_CASE(VK_NUMPAD9, "[5~",  "[5;2~", "[5;5~", "[5;6~")
    VK_CASE(VK_DECIMAL, "[3~",  "[3;2~", "[3;5~", "[3;6~")
    VK_CASE(VK_F1,      "[[A",  "[23~",  "[11^",  "[23^" )
    VK_CASE(VK_F2,      "[[B",  "[24~",  "[12^",  "[24^" )
    VK_CASE(VK_F3,      "[[C",  "[25~",  "[13^",  "[25^" )
    VK_CASE(VK_F4,      "[[D",  "[26~",  "[14^",  "[26^" )
    VK_CASE(VK_F5,      "[[E",  "[28~",  "[15^",  "[28^" )
    VK_CASE(VK_F6,      "[17~", "[29~",  "[17^",  "[29^" )
    VK_CASE(VK_F7,      "[18~", "[31~",  "[18^",  "[31^" )
    VK_CASE(VK_F8,      "[19~", "[32~",  "[19^",  "[32^" )
    VK_CASE(VK_F9,      "[20~", "[33~",  "[20^",  "[33^" )
    VK_CASE(VK_F10,     "[21~", "[34~",  "[21^",  "[34^" )
    VK_CASE(VK_F11,     "[23~", "[23$",  "[23^",  "[23@" )
    VK_CASE(VK_F12,     "[24~", "[24$",  "[24^",  "[24@" )

    default:
      *len = 0;
      return NULL;
  }
#undef VK_CASE
}


void uv_process_tty_read_raw_req(uv_loop_t* loop, uv_tty_t* handle,
    uv_req_t* req) {
  /* Shortcut for handle->tty.rd.last_input_record.Event.KeyEvent. */
#define KEV handle->tty.rd.last_input_record.Event.KeyEvent

  DWORD records_left, records_read;
  uv_buf_t buf;
  ssize_t buf_used;

  assert(handle->type == UV_TTY);
  assert(handle->flags & UV_HANDLE_TTY_READABLE);
  handle->flags &= ~UV_HANDLE_READ_PENDING;

  if (!(handle->flags & UV_HANDLE_READING) ||
      !(handle->flags & UV_HANDLE_TTY_RAW)) {
    goto out;
  }

  if (!REQ_SUCCESS(req)) {
    /* An error occurred while waiting for the event. */
    if ((handle->flags & UV_HANDLE_READING)) {
      handle->flags &= ~UV_HANDLE_READING;
      handle->read_cb((uv_stream_t*)handle,
                      uv_translate_sys_error(GET_REQ_ERROR(req)),
                      &uv_null_buf_);
    }
    goto out;
  }

  /* Fetch the number of events  */
  if (!GetNumberOfConsoleInputEvents(handle->handle, &records_left)) {
    handle->flags &= ~UV_HANDLE_READING;
    DECREASE_ACTIVE_COUNT(loop, handle);
    handle->read_cb((uv_stream_t*)handle,
                    uv_translate_sys_error(GetLastError()),
                    &uv_null_buf_);
    goto out;
  }

  /* Windows sends a lot of events that we're not interested in, so buf */
  /* will be allocated on demand, when there's actually something to emit. */
  buf = uv_null_buf_;
  buf_used = 0;

  while ((records_left > 0 || handle->tty.rd.last_key_len > 0) &&
         (handle->flags & UV_HANDLE_READING)) {
    if (handle->tty.rd.last_key_len == 0) {
      /* Read the next input record */
      if (!ReadConsoleInputW(handle->handle,
                             &handle->tty.rd.last_input_record,
                             1,
                             &records_read)) {
        handle->flags &= ~UV_HANDLE_READING;
        DECREASE_ACTIVE_COUNT(loop, handle);
        handle->read_cb((uv_stream_t*) handle,
                        uv_translate_sys_error(GetLastError()),
                        &buf);
        goto out;
      }
      records_left--;

      /* Ignore other events that are not key events. */
      if (handle->tty.rd.last_input_record.EventType != KEY_EVENT) {
        continue;
      }

      /* Ignore keyup events, unless the left alt key was held and a valid */
      /* unicode character was emitted. */
      if (!KEV.bKeyDown && !(((KEV.dwControlKeyState & LEFT_ALT_PRESSED) ||
          KEV.wVirtualKeyCode==VK_MENU) && KEV.uChar.UnicodeChar != 0)) {
        continue;
      }

      /* Ignore keypresses to numpad number keys if the left alt is held */
      /* because the user is composing a character, or windows simulating */
      /* this. */
      if ((KEV.dwControlKeyState & LEFT_ALT_PRESSED) &&
          !(KEV.dwControlKeyState & ENHANCED_KEY) &&
          (KEV.wVirtualKeyCode == VK_INSERT ||
          KEV.wVirtualKeyCode == VK_END ||
          KEV.wVirtualKeyCode == VK_DOWN ||
          KEV.wVirtualKeyCode == VK_NEXT ||
          KEV.wVirtualKeyCode == VK_LEFT ||
          KEV.wVirtualKeyCode == VK_CLEAR ||
          KEV.wVirtualKeyCode == VK_RIGHT ||
          KEV.wVirtualKeyCode == VK_HOME ||
          KEV.wVirtualKeyCode == VK_UP ||
          KEV.wVirtualKeyCode == VK_PRIOR ||
          KEV.wVirtualKeyCode == VK_NUMPAD0 ||
          KEV.wVirtualKeyCode == VK_NUMPAD1 ||
          KEV.wVirtualKeyCode == VK_NUMPAD2 ||
          KEV.wVirtualKeyCode == VK_NUMPAD3 ||
          KEV.wVirtualKeyCode == VK_NUMPAD4 ||
          KEV.wVirtualKeyCode == VK_NUMPAD5 ||
          KEV.wVirtualKeyCode == VK_NUMPAD6 ||
          KEV.wVirtualKeyCode == VK_NUMPAD7 ||
          KEV.wVirtualKeyCode == VK_NUMPAD8 ||
          KEV.wVirtualKeyCode == VK_NUMPAD9)) {
        continue;
      }

      if (KEV.uChar.UnicodeChar != 0) {
        int prefix_len, char_len;

        /* Character key pressed */
        if (KEV.uChar.UnicodeChar >= 0xD800 &&
            KEV.uChar.UnicodeChar < 0xDC00) {
          /* UTF-16 high surrogate */
          handle->tty.rd.last_utf16_high_surrogate = KEV.uChar.UnicodeChar;
          continue;
        }

        /* Prefix with \u033 if alt was held, but alt was not used as part */
        /* a compose sequence. */
        if ((KEV.dwControlKeyState & (LEFT_ALT_PRESSED | RIGHT_ALT_PRESSED))
            && !(KEV.dwControlKeyState & (LEFT_CTRL_PRESSED |
            RIGHT_CTRL_PRESSED)) && KEV.bKeyDown) {
          handle->tty.rd.last_key[0] = '\033';
          prefix_len = 1;
        } else {
          prefix_len = 0;
        }

        if (KEV.uChar.UnicodeChar >= 0xDC00 &&
            KEV.uChar.UnicodeChar < 0xE000) {
          /* UTF-16 surrogate pair */
          WCHAR utf16_buffer[2] = { handle->tty.rd.last_utf16_high_surrogate,
                                    KEV.uChar.UnicodeChar};
          char_len = WideCharToMultiByte(CP_UTF8,
                                         0,
                                         utf16_buffer,
                                         2,
                                         &handle->tty.rd.last_key[prefix_len],
                                         sizeof handle->tty.rd.last_key,
                                         NULL,
                                         NULL);
        } else {
          /* Single UTF-16 character */
          char_len = WideCharToMultiByte(CP_UTF8,
                                         0,
                                         &KEV.uChar.UnicodeChar,
                                         1,
                                         &handle->tty.rd.last_key[prefix_len],
                                         sizeof handle->tty.rd.last_key,
                                         NULL,
                                         NULL);
        }

        /* Whatever happened, the last character wasn't a high surrogate. */
        handle->tty.rd.last_utf16_high_surrogate = 0;

        /* If the utf16 character(s) couldn't be converted something must */
        /* be wrong. */
        if (!char_len) {
          handle->flags &= ~UV_HANDLE_READING;
          DECREASE_ACTIVE_COUNT(loop, handle);
          handle->read_cb((uv_stream_t*) handle,
                          uv_translate_sys_error(GetLastError()),
                          &buf);
          goto out;
        }

        handle->tty.rd.last_key_len = (unsigned char) (prefix_len + char_len);
        handle->tty.rd.last_key_offset = 0;
        continue;

      } else {
        /* Function key pressed */
        const char* vt100;
        size_t prefix_len, vt100_len;

        vt100 = get_vt100_fn_key(KEV.wVirtualKeyCode,
                                  !!(KEV.dwControlKeyState & SHIFT_PRESSED),
                                  !!(KEV.dwControlKeyState & (
                                    LEFT_CTRL_PRESSED |
                                    RIGHT_CTRL_PRESSED)),
                                  &vt100_len);

        /* If we were unable to map to a vt100 sequence, just ignore. */
        if (!vt100) {
          continue;
        }

        /* Prefix with \x033 when the alt key was held. */
        if (KEV.dwControlKeyState & (LEFT_ALT_PRESSED | RIGHT_ALT_PRESSED)) {
          handle->tty.rd.last_key[0] = '\033';
          prefix_len = 1;
        } else {
          prefix_len = 0;
        }

        /* Copy the vt100 sequence to the handle buffer. */
        assert(prefix_len + vt100_len < sizeof handle->tty.rd.last_key);
        memcpy(&handle->tty.rd.last_key[prefix_len], vt100, vt100_len);

        handle->tty.rd.last_key_len = (unsigned char) (prefix_len + vt100_len);
        handle->tty.rd.last_key_offset = 0;
        continue;
      }
    } else {
      /* Copy any bytes left from the last keypress to the user buffer. */
      if (handle->tty.rd.last_key_offset < handle->tty.rd.last_key_len) {
        /* Allocate a buffer if needed */
        if (buf_used == 0) {
          buf = uv_buf_init(NULL, 0);
          handle->alloc_cb((uv_handle_t*) handle, 1024, &buf);
          if (buf.base == NULL || buf.len == 0) {
            handle->read_cb((uv_stream_t*) handle, UV_ENOBUFS, &buf);
            goto out;
          }
          assert(buf.base != NULL);
        }

        buf.base[buf_used++] = handle->tty.rd.last_key[handle->tty.rd.last_key_offset++];

        /* If the buffer is full, emit it */
        if ((size_t) buf_used == buf.len) {
          handle->read_cb((uv_stream_t*) handle, buf_used, &buf);
          buf = uv_null_buf_;
          buf_used = 0;
        }

        continue;
      }

      /* Apply dwRepeat from the last input record. */
      if (--KEV.wRepeatCount > 0) {
        handle->tty.rd.last_key_offset = 0;
        continue;
      }

      handle->tty.rd.last_key_len = 0;
      continue;
    }
  }

  /* Send the buffer back to the user */
  if (buf_used > 0) {
    handle->read_cb((uv_stream_t*) handle, buf_used, &buf);
  }

 out:
  /* Wait for more input events. */
  if ((handle->flags & UV_HANDLE_READING) &&
      !(handle->flags & UV_HANDLE_READ_PENDING)) {
    uv_tty_queue_read(loop, handle);
  }

  DECREASE_PENDING_REQ_COUNT(handle);

#undef KEV
}



void uv_process_tty_read_line_req(uv_loop_t* loop, uv_tty_t* handle,
    uv_req_t* req) {
  uv_buf_t buf;

  assert(handle->type == UV_TTY);
  assert(handle->flags & UV_HANDLE_TTY_READABLE);

  buf = handle->tty.rd.read_line_buffer;

  handle->flags &= ~UV_HANDLE_READ_PENDING;
  handle->tty.rd.read_line_buffer = uv_null_buf_;

  if (!REQ_SUCCESS(req)) {
    /* Read was not successful */
    if (handle->flags & UV_HANDLE_READING) {
      /* Real error */
      handle->flags &= ~UV_HANDLE_READING;
      DECREASE_ACTIVE_COUNT(loop, handle);
      handle->read_cb((uv_stream_t*) handle,
                      uv_translate_sys_error(GET_REQ_ERROR(req)),
                      &buf);
    } else {
      /* The read was cancelled, or whatever we don't care */
      handle->read_cb((uv_stream_t*) handle, 0, &buf);
    }

  } else {
    if (!(handle->flags & UV_HANDLE_CANCELLATION_PENDING)) {
      /* Read successful */
      /* TODO: read unicode, convert to utf-8 */
      DWORD bytes = req->u.io.overlapped.InternalHigh;
      handle->read_cb((uv_stream_t*) handle, bytes, &buf);
    } else {
      handle->flags &= ~UV_HANDLE_CANCELLATION_PENDING;
      handle->read_cb((uv_stream_t*) handle, 0, &buf);
    }
  }

  /* Wait for more input events. */
  if ((handle->flags & UV_HANDLE_READING) &&
      !(handle->flags & UV_HANDLE_READ_PENDING)) {
    uv_tty_queue_read(loop, handle);
  }

  DECREASE_PENDING_REQ_COUNT(handle);
}


void uv_process_tty_read_req(uv_loop_t* loop, uv_tty_t* handle,
    uv_req_t* req) {
  assert(handle->type == UV_TTY);
  assert(handle->flags & UV_HANDLE_TTY_READABLE);

  /* If the read_line_buffer member is zero, it must have been an raw read. */
  /* Otherwise it was a line-buffered read. */
  /* FIXME: This is quite obscure. Use a flag or something. */
  if (handle->tty.rd.read_line_buffer.len == 0) {
    uv_process_tty_read_raw_req(loop, handle, req);
  } else {
    uv_process_tty_read_line_req(loop, handle, req);
  }
}


int uv_tty_read_start(uv_tty_t* handle, uv_alloc_cb alloc_cb,
    uv_read_cb read_cb) {
  uv_loop_t* loop = handle->loop;

  if (!(handle->flags & UV_HANDLE_TTY_READABLE)) {
    return ERROR_INVALID_PARAMETER;
  }

  handle->flags |= UV_HANDLE_READING;
  INCREASE_ACTIVE_COUNT(loop, handle);
  handle->read_cb = read_cb;
  handle->alloc_cb = alloc_cb;

  /* If reading was stopped and then started again, there could still be a */
  /* read request pending. */
  if (handle->flags & UV_HANDLE_READ_PENDING) {
    return 0;
  }

  /* Maybe the user stopped reading half-way while processing key events. */
  /* Short-circuit if this could be the case. */
  if (handle->tty.rd.last_key_len > 0) {
    SET_REQ_SUCCESS(&handle->read_req);
    uv_insert_pending_req(handle->loop, (uv_req_t*) &handle->read_req);
    /* Make sure no attempt is made to insert it again until it's handled. */
    handle->flags |= UV_HANDLE_READ_PENDING;
    handle->reqs_pending++;
    return 0;
  }

  uv_tty_queue_read(loop, handle);

  return 0;
}


int uv_tty_read_stop(uv_tty_t* handle) {
  INPUT_RECORD record;
  DWORD written, err;

  handle->flags &= ~UV_HANDLE_READING;
  DECREASE_ACTIVE_COUNT(handle->loop, handle);

  if (!(handle->flags & UV_HANDLE_READ_PENDING))
    return 0;

  if (handle->flags & UV_HANDLE_TTY_RAW) {
    /* Cancel raw read */
    /* Write some bullshit event to force the console wait to return. */
    memset(&record, 0, sizeof record);
    if (!WriteConsoleInputW(handle->handle, &record, 1, &written)) {
      return GetLastError();
    }
  } else if (!(handle->flags & UV_HANDLE_CANCELLATION_PENDING)) {
    /* Cancel line-buffered read if not already pending */
    err = uv__cancel_read_console(handle);
    if (err)
      return err;

    handle->flags |= UV_HANDLE_CANCELLATION_PENDING;
  }

  return 0;
}

static int uv__cancel_read_console(uv_tty_t* handle) {
  HANDLE active_screen_buffer = INVALID_HANDLE_VALUE;
  INPUT_RECORD record;
  DWORD written;
  DWORD err = 0;
  LONG status;

  assert(!(handle->flags & UV_HANDLE_CANCELLATION_PENDING));

  /* Hold the output lock during the cancellation, to ensure that further
     writes don't interfere with the screen state. It will be the ReadConsole
     thread's responsibility to release the lock. */
  uv_sem_wait(&uv_tty_output_lock);
  status = InterlockedExchange(&uv__read_console_status, TRAP_REQUESTED);
  if (status != IN_PROGRESS) {
    /* Either we have managed to set a trap for the other thread before
       ReadConsole is called, or ReadConsole has returned because the user
       has pressed ENTER. In either case, there is nothing else to do. */
    uv_sem_post(&uv_tty_output_lock);
    return 0;
  }

  /* Save screen state before sending the VK_RETURN event */
  active_screen_buffer = CreateFileA("conout$",
                                     GENERIC_READ | GENERIC_WRITE,
                                     FILE_SHARE_READ | FILE_SHARE_WRITE,
                                     NULL,
                                     OPEN_EXISTING,
                                     FILE_ATTRIBUTE_NORMAL,
                                     NULL);

  if (active_screen_buffer != INVALID_HANDLE_VALUE &&
      GetConsoleScreenBufferInfo(active_screen_buffer,
                                 &uv__saved_screen_state)) {
    InterlockedOr(&uv__restore_screen_state, 1);
  }

  /* Write enter key event to force the console wait to return. */
  record.EventType = KEY_EVENT;
  record.Event.KeyEvent.bKeyDown = TRUE;
  record.Event.KeyEvent.wRepeatCount = 1;
  record.Event.KeyEvent.wVirtualKeyCode = VK_RETURN;
  record.Event.KeyEvent.wVirtualScanCode =
    MapVirtualKeyW(VK_RETURN, MAPVK_VK_TO_VSC);
  record.Event.KeyEvent.uChar.UnicodeChar = L'\r';
  record.Event.KeyEvent.dwControlKeyState = 0;
  if (!WriteConsoleInputW(handle->handle, &record, 1, &written))
    err = GetLastError();

  if (active_screen_buffer != INVALID_HANDLE_VALUE)
    CloseHandle(active_screen_buffer);

  return err;
}


static void uv_tty_update_virtual_window(CONSOLE_SCREEN_BUFFER_INFO* info) {
  uv_tty_virtual_width = info->dwSize.X;
  uv_tty_virtual_height = info->srWindow.Bottom - info->srWindow.Top + 1;

  /* Recompute virtual window offset row. */
  if (uv_tty_virtual_offset == -1) {
    uv_tty_virtual_offset = info->dwCursorPosition.Y;
  } else if (uv_tty_virtual_offset < info->dwCursorPosition.Y -
             uv_tty_virtual_height + 1) {
    /* If suddenly find the cursor outside of the virtual window, it must */
    /* have somehow scrolled. Update the virtual window offset. */
    uv_tty_virtual_offset = info->dwCursorPosition.Y -
                            uv_tty_virtual_height + 1;
  }
  if (uv_tty_virtual_offset + uv_tty_virtual_height > info->dwSize.Y) {
    uv_tty_virtual_offset = info->dwSize.Y - uv_tty_virtual_height;
  }
  if (uv_tty_virtual_offset < 0) {
    uv_tty_virtual_offset = 0;
  }
}


static COORD uv_tty_make_real_coord(uv_tty_t* handle,
    CONSOLE_SCREEN_BUFFER_INFO* info, int x, unsigned char x_relative, int y,
    unsigned char y_relative) {
  COORD result;

  uv_tty_update_virtual_window(info);

  /* Adjust y position */
  if (y_relative) {
    y = info->dwCursorPosition.Y + y;
  } else {
    y = uv_tty_virtual_offset + y;
  }
  /* Clip y to virtual client rectangle */
  if (y < uv_tty_virtual_offset) {
    y = uv_tty_virtual_offset;
  } else if (y >= uv_tty_virtual_offset + uv_tty_virtual_height) {
    y = uv_tty_virtual_offset + uv_tty_virtual_height - 1;
  }

  /* Adjust x */
  if (x_relative) {
    x = info->dwCursorPosition.X + x;
  }
  /* Clip x */
  if (x < 0) {
    x = 0;
  } else if (x >= uv_tty_virtual_width) {
    x = uv_tty_virtual_width - 1;
  }

  result.X = (unsigned short) x;
  result.Y = (unsigned short) y;
  return result;
}


static int uv_tty_emit_text(uv_tty_t* handle, WCHAR buffer[], DWORD length,
    DWORD* error) {
  DWORD written;

  if (*error != ERROR_SUCCESS) {
    return -1;
  }

  if (!WriteConsoleW(handle->handle,
                     (void*) buffer,
                     length,
                     &written,
                     NULL)) {
    *error = GetLastError();
    return -1;
  }

  return 0;
}


static int uv_tty_move_caret(uv_tty_t* handle, int x, unsigned char x_relative,
    int y, unsigned char y_relative, DWORD* error) {
  CONSOLE_SCREEN_BUFFER_INFO info;
  COORD pos;

  if (*error != ERROR_SUCCESS) {
    return -1;
  }

 retry:
  if (!GetConsoleScreenBufferInfo(handle->handle, &info)) {
    *error = GetLastError();
  }

  pos = uv_tty_make_real_coord(handle, &info, x, x_relative, y, y_relative);

  if (!SetConsoleCursorPosition(handle->handle, pos)) {
    if (GetLastError() == ERROR_INVALID_PARAMETER) {
      /* The console may be resized - retry */
      goto retry;
    } else {
      *error = GetLastError();
      return -1;
    }
  }

  return 0;
}


static int uv_tty_reset(uv_tty_t* handle, DWORD* error) {
  const COORD origin = {0, 0};
  const WORD char_attrs = uv_tty_default_text_attributes;
  CONSOLE_SCREEN_BUFFER_INFO info;
  DWORD count, written;

  if (*error != ERROR_SUCCESS) {
    return -1;
  }

  /* Reset original text attributes. */
  if (!SetConsoleTextAttribute(handle->handle, char_attrs)) {
    *error = GetLastError();
    return -1;
  }

  /* Move the cursor position to (0, 0). */
  if (!SetConsoleCursorPosition(handle->handle, origin)) {
    *error = GetLastError();
    return -1;
  }

  /* Clear the screen buffer. */
 retry:
  if (!GetConsoleScreenBufferInfo(handle->handle, &info)) {
    *error = GetLastError();
    return -1;
  }

  count = info.dwSize.X * info.dwSize.Y;

  if (!(FillConsoleOutputCharacterW(handle->handle,
                                    L'\x20',
                                    count,
                                    origin,
                                    &written) &&
        FillConsoleOutputAttribute(handle->handle,
                                   char_attrs,
                                   written,
                                   origin,
                                   &written))) {
    if (GetLastError() == ERROR_INVALID_PARAMETER) {
      /* The console may be resized - retry */
      goto retry;
    } else {
      *error = GetLastError();
      return -1;
    }
  }

  /* Move the virtual window up to the top. */
  uv_tty_virtual_offset = 0;
  uv_tty_update_virtual_window(&info);

  return 0;
}


static int uv_tty_clear(uv_tty_t* handle, int dir, char entire_screen,
    DWORD* error) {
  CONSOLE_SCREEN_BUFFER_INFO info;
  COORD start, end;
  DWORD count, written;

  int x1, x2, y1, y2;
  int x1r, x2r, y1r, y2r;

  if (*error != ERROR_SUCCESS) {
    return -1;
  }

  if (dir == 0) {
    /* Clear from current position */
    x1 = 0;
    x1r = 1;
  } else {
    /* Clear from column 0 */
    x1 = 0;
    x1r = 0;
  }

  if (dir == 1) {
    /* Clear to current position */
    x2 = 0;
    x2r = 1;
  } else {
    /* Clear to end of row. We pretend the console is 65536 characters wide, */
    /* uv_tty_make_real_coord will clip it to the actual console width. */
    x2 = 0xffff;
    x2r = 0;
  }

  if (!entire_screen) {
    /* Stay on our own row */
    y1 = y2 = 0;
    y1r = y2r = 1;
  } else {
    /* Apply columns direction to row */
    y1 = x1;
    y1r = x1r;
    y2 = x2;
    y2r = x2r;
  }

 retry:
  if (!GetConsoleScreenBufferInfo(handle->handle, &info)) {
    *error = GetLastError();
    return -1;
  }

  start = uv_tty_make_real_coord(handle, &info, x1, x1r, y1, y1r);
  end = uv_tty_make_real_coord(handle, &info, x2, x2r, y2, y2r);
  count = (end.Y * info.dwSize.X + end.X) -
          (start.Y * info.dwSize.X + start.X) + 1;

  if (!(FillConsoleOutputCharacterW(handle->handle,
                              L'\x20',
                              count,
                              start,
                              &written) &&
        FillConsoleOutputAttribute(handle->handle,
                                   info.wAttributes,
                                   written,
                                   start,
                                   &written))) {
    if (GetLastError() == ERROR_INVALID_PARAMETER) {
      /* The console may be resized - retry */
      goto retry;
    } else {
      *error = GetLastError();
      return -1;
    }
  }

  return 0;
}

#define FLIP_FGBG                                                             \
    do {                                                                      \
      WORD fg = info.wAttributes & 0xF;                                       \
      WORD bg = info.wAttributes & 0xF0;                                      \
      info.wAttributes &= 0xFF00;                                             \
      info.wAttributes |= fg << 4;                                            \
      info.wAttributes |= bg >> 4;                                            \
    } while (0)

static int uv_tty_set_style(uv_tty_t* handle, DWORD* error) {
  unsigned short argc = handle->tty.wr.ansi_csi_argc;
  unsigned short* argv = handle->tty.wr.ansi_csi_argv;
  int i;
  CONSOLE_SCREEN_BUFFER_INFO info;

  char fg_color = -1, bg_color = -1;
  char fg_bright = -1, bg_bright = -1;
  char inverse = -1;

  if (argc == 0) {
    /* Reset mode */
    fg_color = uv_tty_default_fg_color;
    bg_color = uv_tty_default_bg_color;
    fg_bright = uv_tty_default_fg_bright;
    bg_bright = uv_tty_default_bg_bright;
    inverse = uv_tty_default_inverse;
  }

  for (i = 0; i < argc; i++) {
    short arg = argv[i];

    if (arg == 0) {
      /* Reset mode */
      fg_color = uv_tty_default_fg_color;
      bg_color = uv_tty_default_bg_color;
      fg_bright = uv_tty_default_fg_bright;
      bg_bright = uv_tty_default_bg_bright;
      inverse = uv_tty_default_inverse;

    } else if (arg == 1) {
      /* Foreground bright on */
      fg_bright = 1;

    } else if (arg == 2) {
      /* Both bright off */
      fg_bright = 0;
      bg_bright = 0;

    } else if (arg == 5) {
      /* Background bright on */
      bg_bright = 1;

    } else if (arg == 7) {
      /* Inverse: on */
      inverse = 1;

    } else if (arg == 21 || arg == 22) {
      /* Foreground bright off */
      fg_bright = 0;

    } else if (arg == 25) {
      /* Background bright off */
      bg_bright = 0;

    } else if (arg == 27) {
      /* Inverse: off */
      inverse = 0;

    } else if (arg >= 30 && arg <= 37) {
      /* Set foreground color */
      fg_color = arg - 30;

    } else if (arg == 39) {
      /* Default text color */
      fg_color = uv_tty_default_fg_color;
      fg_bright = uv_tty_default_fg_bright;

    } else if (arg >= 40 && arg <= 47) {
      /* Set background color */
      bg_color = arg - 40;

    } else if (arg ==  49) {
      /* Default background color */
      bg_color = uv_tty_default_bg_color;
      bg_bright = uv_tty_default_bg_bright;

    } else if (arg >= 90 && arg <= 97) {
      /* Set bold foreground color */
      fg_bright = 1;
      fg_color = arg - 90;

    } else if (arg >= 100 && arg <= 107) {
      /* Set bold background color */
      bg_bright = 1;
      bg_color = arg - 100;

    }
  }

  if (fg_color == -1 && bg_color == -1 && fg_bright == -1 &&
      bg_bright == -1 && inverse == -1) {
    /* Nothing changed */
    return 0;
  }

  if (!GetConsoleScreenBufferInfo(handle->handle, &info)) {
    *error = GetLastError();
    return -1;
  }

  if ((info.wAttributes & COMMON_LVB_REVERSE_VIDEO) > 0) {
    FLIP_FGBG;
  }

  if (fg_color != -1) {
    info.wAttributes &= ~(FOREGROUND_RED | FOREGROUND_GREEN | FOREGROUND_BLUE);
    if (fg_color & 1) info.wAttributes |= FOREGROUND_RED;
    if (fg_color & 2) info.wAttributes |= FOREGROUND_GREEN;
    if (fg_color & 4) info.wAttributes |= FOREGROUND_BLUE;
  }

  if (fg_bright != -1) {
    if (fg_bright) {
      info.wAttributes |= FOREGROUND_INTENSITY;
    } else {
      info.wAttributes &= ~FOREGROUND_INTENSITY;
    }
  }

  if (bg_color != -1) {
    info.wAttributes &= ~(BACKGROUND_RED | BACKGROUND_GREEN | BACKGROUND_BLUE);
    if (bg_color & 1) info.wAttributes |= BACKGROUND_RED;
    if (bg_color & 2) info.wAttributes |= BACKGROUND_GREEN;
    if (bg_color & 4) info.wAttributes |= BACKGROUND_BLUE;
  }

  if (bg_bright != -1) {
    if (bg_bright) {
      info.wAttributes |= BACKGROUND_INTENSITY;
    } else {
      info.wAttributes &= ~BACKGROUND_INTENSITY;
    }
  }

  if (inverse != -1) {
    if (inverse) {
      info.wAttributes |= COMMON_LVB_REVERSE_VIDEO;
    } else {
      info.wAttributes &= ~COMMON_LVB_REVERSE_VIDEO;
    }
  }

  if ((info.wAttributes & COMMON_LVB_REVERSE_VIDEO) > 0) {
    FLIP_FGBG;
  }

  if (!SetConsoleTextAttribute(handle->handle, info.wAttributes)) {
    *error = GetLastError();
    return -1;
  }

  return 0;
}


static int uv_tty_save_state(uv_tty_t* handle, unsigned char save_attributes,
    DWORD* error) {
  CONSOLE_SCREEN_BUFFER_INFO info;

  if (*error != ERROR_SUCCESS) {
    return -1;
  }

  if (!GetConsoleScreenBufferInfo(handle->handle, &info)) {
    *error = GetLastError();
    return -1;
  }

  uv_tty_update_virtual_window(&info);

  handle->tty.wr.saved_position.X = info.dwCursorPosition.X;
  handle->tty.wr.saved_position.Y = info.dwCursorPosition.Y - uv_tty_virtual_offset;
  handle->flags |= UV_HANDLE_TTY_SAVED_POSITION;

  if (save_attributes) {
    handle->tty.wr.saved_attributes = info.wAttributes &
        (FOREGROUND_INTENSITY | BACKGROUND_INTENSITY);
    handle->flags |= UV_HANDLE_TTY_SAVED_ATTRIBUTES;
  }

  return 0;
}


static int uv_tty_restore_state(uv_tty_t* handle,
    unsigned char restore_attributes, DWORD* error) {
  CONSOLE_SCREEN_BUFFER_INFO info;
  WORD new_attributes;

  if (*error != ERROR_SUCCESS) {
    return -1;
  }

  if (handle->flags & UV_HANDLE_TTY_SAVED_POSITION) {
    if (uv_tty_move_caret(handle,
                          handle->tty.wr.saved_position.X,
                          0,
                          handle->tty.wr.saved_position.Y,
                          0,
                          error) != 0) {
      return -1;
    }
  }

  if (restore_attributes &&
      (handle->flags & UV_HANDLE_TTY_SAVED_ATTRIBUTES)) {
    if (!GetConsoleScreenBufferInfo(handle->handle, &info)) {
      *error = GetLastError();
      return -1;
    }

    new_attributes = info.wAttributes;
    new_attributes &= ~(FOREGROUND_INTENSITY | BACKGROUND_INTENSITY);
    new_attributes |= handle->tty.wr.saved_attributes;

    if (!SetConsoleTextAttribute(handle->handle, new_attributes)) {
      *error = GetLastError();
      return -1;
    }
  }

  return 0;
}

static int uv_tty_set_cursor_visibility(uv_tty_t* handle,
                                        BOOL visible,
                                        DWORD* error) {
  CONSOLE_CURSOR_INFO cursor_info;

  if (!GetConsoleCursorInfo(handle->handle, &cursor_info)) {
    *error = GetLastError();
    return -1;
  }

  cursor_info.bVisible = visible;

  if (!SetConsoleCursorInfo(handle->handle, &cursor_info)) {
    *error = GetLastError();
    return -1;
  }

  return 0;
}

static int uv_tty_write_bufs(uv_tty_t* handle,
                             const uv_buf_t bufs[],
                             unsigned int nbufs,
                             DWORD* error) {
  /* We can only write 8k characters at a time. Windows can't handle */
  /* much more characters in a single console write anyway. */
  WCHAR utf16_buf[MAX_CONSOLE_CHAR];
  WCHAR* utf16_buffer;
  DWORD utf16_buf_used = 0;
  unsigned int i, len, max_len, pos;
  int allocate = 0;

#define FLUSH_TEXT()                                                 \
  do {                                                               \
    pos = 0;                                                         \
    do {                                                             \
      len = utf16_buf_used - pos;                                    \
      if (len > MAX_CONSOLE_CHAR)                                    \
        len = MAX_CONSOLE_CHAR;                                      \
      uv_tty_emit_text(handle, &utf16_buffer[pos], len, error);      \
      pos += len;                                                    \
    } while (pos < utf16_buf_used);                                  \
    if (allocate) {                                                  \
      uv__free(utf16_buffer);                                        \
      allocate = 0;                                                  \
      utf16_buffer = utf16_buf;                                      \
    }                                                                \
    utf16_buf_used = 0;                                              \
 } while (0)

#define ENSURE_BUFFER_SPACE(wchars_needed)                          \
  if (wchars_needed > ARRAY_SIZE(utf16_buf) - utf16_buf_used) {     \
    FLUSH_TEXT();                                                   \
  }

  /* Cache for fast access */
  unsigned char utf8_bytes_left = handle->tty.wr.utf8_bytes_left;
  unsigned int utf8_codepoint = handle->tty.wr.utf8_codepoint;
  unsigned char previous_eol = handle->tty.wr.previous_eol;
  unsigned char ansi_parser_state = handle->tty.wr.ansi_parser_state;

  /* Store the error here. If we encounter an error, stop trying to do i/o */
  /* but keep parsing the buffer so we leave the parser in a consistent */
  /* state. */
  *error = ERROR_SUCCESS;

  utf16_buffer = utf16_buf;

  uv_sem_wait(&uv_tty_output_lock);

  for (i = 0; i < nbufs; i++) {
    uv_buf_t buf = bufs[i];
    unsigned int j;

    if (uv__vterm_state == UV_SUPPORTED && buf.len > 0) {
      utf16_buf_used = MultiByteToWideChar(CP_UTF8,
                                           0,
                                           buf.base,
                                           buf.len,
                                           NULL,
                                           0);

      if (utf16_buf_used == 0) {
        *error = GetLastError();
        break;
      }

      max_len = (utf16_buf_used + 1) * sizeof(WCHAR);
      allocate = max_len > MAX_CONSOLE_CHAR;
      if (allocate)
        utf16_buffer = uv__malloc(max_len);
      if (!MultiByteToWideChar(CP_UTF8,
                               0,
                               buf.base,
                               buf.len,
                               utf16_buffer,
                               utf16_buf_used)) {
        if (allocate)
          uv__free(utf16_buffer);
        *error = GetLastError();
        break;
      }

      FLUSH_TEXT();

      continue;
    }

    for (j = 0; j < buf.len; j++) {
      unsigned char c = buf.base[j];

      /* Run the character through the utf8 decoder We happily accept non */
      /* shortest form encodings and invalid code points - there's no real */
      /* harm that can be done. */
      if (utf8_bytes_left == 0) {
        /* Read utf-8 start byte */
        DWORD first_zero_bit;
        unsigned char not_c = ~c;
#ifdef _MSC_VER /* msvc */
        if (_BitScanReverse(&first_zero_bit, not_c)) {
#else /* assume gcc */
        if (c != 0) {
          first_zero_bit = (sizeof(int) * 8) - 1 - __builtin_clz(not_c);
#endif
          if (first_zero_bit == 7) {
            /* Ascii - pass right through */
            utf8_codepoint = (unsigned int) c;

          } else if (first_zero_bit <= 5) {
            /* Multibyte sequence */
            utf8_codepoint = (0xff >> (8 - first_zero_bit)) & c;
            utf8_bytes_left = (char) (6 - first_zero_bit);

          } else {
            /* Invalid continuation */
            utf8_codepoint = UNICODE_REPLACEMENT_CHARACTER;
          }

        } else {
          /* 0xff -- invalid */
          utf8_codepoint = UNICODE_REPLACEMENT_CHARACTER;
        }

      } else if ((c & 0xc0) == 0x80) {
        /* Valid continuation of utf-8 multibyte sequence */
        utf8_bytes_left--;
        utf8_codepoint <<= 6;
        utf8_codepoint |= ((unsigned int) c & 0x3f);

      } else {
        /* Start byte where continuation was expected. */
        utf8_bytes_left = 0;
        utf8_codepoint = UNICODE_REPLACEMENT_CHARACTER;
        /* Patch buf offset so this character will be parsed again as a */
        /* start byte. */
        j--;
      }

      /* Maybe we need to parse more bytes to find a character. */
      if (utf8_bytes_left != 0) {
        continue;
      }

      /* Parse vt100/ansi escape codes */
      if (ansi_parser_state == ANSI_NORMAL) {
        switch (utf8_codepoint) {
          case '\033':
            ansi_parser_state = ANSI_ESCAPE_SEEN;
            continue;

          case 0233:
            ansi_parser_state = ANSI_CSI;
            handle->tty.wr.ansi_csi_argc = 0;
            continue;
        }

      } else if (ansi_parser_state == ANSI_ESCAPE_SEEN) {
        switch (utf8_codepoint) {
          case '[':
            ansi_parser_state = ANSI_CSI;
            handle->tty.wr.ansi_csi_argc = 0;
            continue;

          case '^':
          case '_':
          case 'P':
          case ']':
            /* Not supported, but we'll have to parse until we see a stop */
            /* code, e.g. ESC \ or BEL. */
            ansi_parser_state = ANSI_ST_CONTROL;
            continue;

          case '\033':
            /* Ignore double escape. */
            continue;

          case 'c':
            /* Full console reset. */
            FLUSH_TEXT();
            uv_tty_reset(handle, error);
            ansi_parser_state = ANSI_NORMAL;
            continue;

          case '7':
            /* Save the cursor position and text attributes. */
            FLUSH_TEXT();
            uv_tty_save_state(handle, 1, error);
            ansi_parser_state = ANSI_NORMAL;
            continue;

           case '8':
            /* Restore the cursor position and text attributes */
            FLUSH_TEXT();
            uv_tty_restore_state(handle, 1, error);
            ansi_parser_state = ANSI_NORMAL;
            continue;

          default:
            if (utf8_codepoint >= '@' && utf8_codepoint <= '_') {
              /* Single-char control. */
              ansi_parser_state = ANSI_NORMAL;
              continue;
            } else {
              /* Invalid - proceed as normal, */
              ansi_parser_state = ANSI_NORMAL;
            }
        }

      } else if (ansi_parser_state & ANSI_CSI) {
        if (!(ansi_parser_state & ANSI_IGNORE)) {
          if (utf8_codepoint >= '0' && utf8_codepoint <= '9') {
            /* Parsing a numerical argument */

            if (!(ansi_parser_state & ANSI_IN_ARG)) {
              /* We were not currently parsing a number */

              /* Check for too many arguments */
              if (handle->tty.wr.ansi_csi_argc >= ARRAY_SIZE(handle->tty.wr.ansi_csi_argv)) {
                ansi_parser_state |= ANSI_IGNORE;
                continue;
              }

              ansi_parser_state |= ANSI_IN_ARG;
              handle->tty.wr.ansi_csi_argc++;
              handle->tty.wr.ansi_csi_argv[handle->tty.wr.ansi_csi_argc - 1] =
                  (unsigned short) utf8_codepoint - '0';
              continue;
            } else {
              /* We were already parsing a number. Parse next digit. */
              uint32_t value = 10 *
                  handle->tty.wr.ansi_csi_argv[handle->tty.wr.ansi_csi_argc - 1];

              /* Check for overflow. */
              if (value > UINT16_MAX) {
                ansi_parser_state |= ANSI_IGNORE;
                continue;
              }

               handle->tty.wr.ansi_csi_argv[handle->tty.wr.ansi_csi_argc - 1] =
                   (unsigned short) value + (utf8_codepoint - '0');
               continue;
            }

          } else if (utf8_codepoint == ';') {
            /* Denotes the end of an argument. */
            if (ansi_parser_state & ANSI_IN_ARG) {
              ansi_parser_state &= ~ANSI_IN_ARG;
              continue;

            } else {
              /* If ANSI_IN_ARG is not set, add another argument and */
              /* default it to 0. */
              /* Check for too many arguments */
              if (handle->tty.wr.ansi_csi_argc >= ARRAY_SIZE(handle->tty.wr.ansi_csi_argv)) {
                ansi_parser_state |= ANSI_IGNORE;
                continue;
              }

              handle->tty.wr.ansi_csi_argc++;
              handle->tty.wr.ansi_csi_argv[handle->tty.wr.ansi_csi_argc - 1] = 0;
              continue;
            }

          } else if (utf8_codepoint == '?' && !(ansi_parser_state & ANSI_IN_ARG) &&
                     handle->tty.wr.ansi_csi_argc == 0) {
            /* Ignores '?' if it is the first character after CSI[ */
            /* This is an extension character from the VT100 codeset */
            /* that is supported and used by most ANSI terminals today. */
            continue;

          } else if (utf8_codepoint >= '@' && utf8_codepoint <= '~' &&
                     (handle->tty.wr.ansi_csi_argc > 0 || utf8_codepoint != '[')) {
            int x, y, d;

            /* Command byte */
            switch (utf8_codepoint) {
              case 'A':
                /* cursor up */
                FLUSH_TEXT();
                y = -(handle->tty.wr.ansi_csi_argc ? handle->tty.wr.ansi_csi_argv[0] : 1);
                uv_tty_move_caret(handle, 0, 1, y, 1, error);
                break;

              case 'B':
                /* cursor down */
                FLUSH_TEXT();
                y = handle->tty.wr.ansi_csi_argc ? handle->tty.wr.ansi_csi_argv[0] : 1;
                uv_tty_move_caret(handle, 0, 1, y, 1, error);
                break;

              case 'C':
                /* cursor forward */
                FLUSH_TEXT();
                x = handle->tty.wr.ansi_csi_argc ? handle->tty.wr.ansi_csi_argv[0] : 1;
                uv_tty_move_caret(handle, x, 1, 0, 1, error);
                break;

              case 'D':
                /* cursor back */
                FLUSH_TEXT();
                x = -(handle->tty.wr.ansi_csi_argc ? handle->tty.wr.ansi_csi_argv[0] : 1);
                uv_tty_move_caret(handle, x, 1, 0, 1, error);
                break;

              case 'E':
                /* cursor next line */
                FLUSH_TEXT();
                y = handle->tty.wr.ansi_csi_argc ? handle->tty.wr.ansi_csi_argv[0] : 1;
                uv_tty_move_caret(handle, 0, 0, y, 1, error);
                break;

              case 'F':
                /* cursor previous line */
                FLUSH_TEXT();
                y = -(handle->tty.wr.ansi_csi_argc ? handle->tty.wr.ansi_csi_argv[0] : 1);
                uv_tty_move_caret(handle, 0, 0, y, 1, error);
                break;

              case 'G':
                /* cursor horizontal move absolute */
                FLUSH_TEXT();
                x = (handle->tty.wr.ansi_csi_argc >= 1 && handle->tty.wr.ansi_csi_argv[0])
                  ? handle->tty.wr.ansi_csi_argv[0] - 1 : 0;
                uv_tty_move_caret(handle, x, 0, 0, 1, error);
                break;

              case 'H':
              case 'f':
                /* cursor move absolute */
                FLUSH_TEXT();
                y = (handle->tty.wr.ansi_csi_argc >= 1 && handle->tty.wr.ansi_csi_argv[0])
                  ? handle->tty.wr.ansi_csi_argv[0] - 1 : 0;
                x = (handle->tty.wr.ansi_csi_argc >= 2 && handle->tty.wr.ansi_csi_argv[1])
                  ? handle->tty.wr.ansi_csi_argv[1] - 1 : 0;
                uv_tty_move_caret(handle, x, 0, y, 0, error);
                break;

              case 'J':
                /* Erase screen */
                FLUSH_TEXT();
                d = handle->tty.wr.ansi_csi_argc ? handle->tty.wr.ansi_csi_argv[0] : 0;
                if (d >= 0 && d <= 2) {
                  uv_tty_clear(handle, d, 1, error);
                }
                break;

              case 'K':
                /* Erase line */
                FLUSH_TEXT();
                d = handle->tty.wr.ansi_csi_argc ? handle->tty.wr.ansi_csi_argv[0] : 0;
                if (d >= 0 && d <= 2) {
                  uv_tty_clear(handle, d, 0, error);
                }
                break;

              case 'm':
                /* Set style */
                FLUSH_TEXT();
                uv_tty_set_style(handle, error);
                break;

              case 's':
                /* Save the cursor position. */
                FLUSH_TEXT();
                uv_tty_save_state(handle, 0, error);
                break;

              case 'u':
                /* Restore the cursor position */
                FLUSH_TEXT();
                uv_tty_restore_state(handle, 0, error);
                break;

              case 'l':
                /* Hide the cursor */
                if (handle->tty.wr.ansi_csi_argc == 1 &&
                    handle->tty.wr.ansi_csi_argv[0] == 25) {
                  FLUSH_TEXT();
                  uv_tty_set_cursor_visibility(handle, 0, error);
                }
                break;

              case 'h':
                /* Show the cursor */
                if (handle->tty.wr.ansi_csi_argc == 1 &&
                    handle->tty.wr.ansi_csi_argv[0] == 25) {
                  FLUSH_TEXT();
                  uv_tty_set_cursor_visibility(handle, 1, error);
                }
                break;
            }

            /* Sequence ended - go back to normal state. */
            ansi_parser_state = ANSI_NORMAL;
            continue;

          } else {
            /* We don't support commands that use private mode characters or */
            /* intermediaries. Ignore the rest of the sequence. */
            ansi_parser_state |= ANSI_IGNORE;
            continue;
          }
        } else {
          /* We're ignoring this command. Stop only on command character. */
          if (utf8_codepoint >= '@' && utf8_codepoint <= '~') {
            ansi_parser_state = ANSI_NORMAL;
          }
          continue;
        }

      } else if (ansi_parser_state & ANSI_ST_CONTROL) {
        /* Unsupported control code */
        /* Ignore everything until we see BEL or ESC \ */
        if (ansi_parser_state & ANSI_IN_STRING) {
          if (!(ansi_parser_state & ANSI_BACKSLASH_SEEN)) {
            if (utf8_codepoint == '"') {
              ansi_parser_state &= ~ANSI_IN_STRING;
            } else if (utf8_codepoint == '\\') {
              ansi_parser_state |= ANSI_BACKSLASH_SEEN;
            }
          } else {
            ansi_parser_state &= ~ANSI_BACKSLASH_SEEN;
          }
        } else {
          if (utf8_codepoint == '\007' || (utf8_codepoint == '\\' &&
              (ansi_parser_state & ANSI_ESCAPE_SEEN))) {
            /* End of sequence */
            ansi_parser_state = ANSI_NORMAL;
          } else if (utf8_codepoint == '\033') {
            /* Escape character */
            ansi_parser_state |= ANSI_ESCAPE_SEEN;
          } else if (utf8_codepoint == '"') {
             /* String starting */
            ansi_parser_state |= ANSI_IN_STRING;
            ansi_parser_state &= ~ANSI_ESCAPE_SEEN;
            ansi_parser_state &= ~ANSI_BACKSLASH_SEEN;
          } else {
            ansi_parser_state &= ~ANSI_ESCAPE_SEEN;
          }
        }
        continue;
      } else {
        /* Inconsistent state */
        abort();
      }

      /* We wouldn't mind emitting utf-16 surrogate pairs. Too bad, the */
      /* windows console doesn't really support UTF-16, so just emit the */
      /* replacement character. */
      if (utf8_codepoint > 0xffff) {
        utf8_codepoint = UNICODE_REPLACEMENT_CHARACTER;
      }

      if (utf8_codepoint == 0x0a || utf8_codepoint == 0x0d) {
        /* EOL conversion - emit \r\n when we see \n. */

        if (utf8_codepoint == 0x0a && previous_eol != 0x0d) {
          /* \n was not preceded by \r; print \r\n. */
          ENSURE_BUFFER_SPACE(2);
          utf16_buf[utf16_buf_used++] = L'\r';
          utf16_buf[utf16_buf_used++] = L'\n';
        } else if (utf8_codepoint == 0x0d && previous_eol == 0x0a) {
          /* \n was followed by \r; do not print the \r, since */
          /* the source was either \r\n\r (so the second \r is */
          /* redundant) or was \n\r (so the \n was processed */
          /* by the last case and an \r automatically inserted). */
        } else {
          /* \r without \n; print \r as-is. */
          ENSURE_BUFFER_SPACE(1);
          utf16_buf[utf16_buf_used++] = (WCHAR) utf8_codepoint;
        }

        previous_eol = (char) utf8_codepoint;

      } else if (utf8_codepoint <= 0xffff) {
        /* Encode character into utf-16 buffer. */
        ENSURE_BUFFER_SPACE(1);
        utf16_buf[utf16_buf_used++] = (WCHAR) utf8_codepoint;
        previous_eol = 0;
      }
    }
  }

  /* Flush remaining characters */
  FLUSH_TEXT();

  /* Copy cached values back to struct. */
  handle->tty.wr.utf8_bytes_left = utf8_bytes_left;
  handle->tty.wr.utf8_codepoint = utf8_codepoint;
  handle->tty.wr.previous_eol = previous_eol;
  handle->tty.wr.ansi_parser_state = ansi_parser_state;

  uv_sem_post(&uv_tty_output_lock);

  if (*error == STATUS_SUCCESS) {
    return 0;
  } else {
    return -1;
  }

#undef FLUSH_TEXT
}


int uv_tty_write(uv_loop_t* loop,
                 uv_write_t* req,
                 uv_tty_t* handle,
                 const uv_buf_t bufs[],
                 unsigned int nbufs,
                 uv_write_cb cb) {
  DWORD error;

  UV_REQ_INIT(req, UV_WRITE);
  req->handle = (uv_stream_t*) handle;
  req->cb = cb;

  handle->reqs_pending++;
  handle->stream.conn.write_reqs_pending++;
  REGISTER_HANDLE_REQ(loop, handle, req);

  req->u.io.queued_bytes = 0;

  if (!uv_tty_write_bufs(handle, bufs, nbufs, &error)) {
    SET_REQ_SUCCESS(req);
  } else {
    SET_REQ_ERROR(req, error);
  }

  uv_insert_pending_req(loop, (uv_req_t*) req);

  return 0;
}


int uv__tty_try_write(uv_tty_t* handle,
                      const uv_buf_t bufs[],
                      unsigned int nbufs) {
  DWORD error;

  if (handle->stream.conn.write_reqs_pending > 0)
    return UV_EAGAIN;

  if (uv_tty_write_bufs(handle, bufs, nbufs, &error))
    return uv_translate_sys_error(error);

  return uv__count_bufs(bufs, nbufs);
}


void uv_process_tty_write_req(uv_loop_t* loop, uv_tty_t* handle,
  uv_write_t* req) {
  int err;

  handle->write_queue_size -= req->u.io.queued_bytes;
  UNREGISTER_HANDLE_REQ(loop, handle, req);

  if (req->cb) {
    err = GET_REQ_ERROR(req);
    req->cb(req, uv_translate_sys_error(err));
  }

  handle->stream.conn.write_reqs_pending--;
  if (handle->stream.conn.shutdown_req != NULL &&
      handle->stream.conn.write_reqs_pending == 0) {
    uv_want_endgame(loop, (uv_handle_t*)handle);
  }

  DECREASE_PENDING_REQ_COUNT(handle);
}


void uv_tty_close(uv_tty_t* handle) {
  CloseHandle(handle->handle);

  if (handle->flags & UV_HANDLE_READING)
    uv_tty_read_stop(handle);

  handle->handle = INVALID_HANDLE_VALUE;
  handle->flags &= ~(UV_HANDLE_READABLE | UV_HANDLE_WRITABLE);
  uv__handle_closing(handle);

  if (handle->reqs_pending == 0) {
    uv_want_endgame(handle->loop, (uv_handle_t*) handle);
  }
}


void uv_tty_endgame(uv_loop_t* loop, uv_tty_t* handle) {
  if (!(handle->flags & UV_HANDLE_TTY_READABLE) &&
      handle->stream.conn.shutdown_req != NULL &&
      handle->stream.conn.write_reqs_pending == 0) {
    UNREGISTER_HANDLE_REQ(loop, handle, handle->stream.conn.shutdown_req);

    /* TTY shutdown is really just a no-op */
    if (handle->stream.conn.shutdown_req->cb) {
      if (handle->flags & UV__HANDLE_CLOSING) {
        handle->stream.conn.shutdown_req->cb(handle->stream.conn.shutdown_req, UV_ECANCELED);
      } else {
        handle->stream.conn.shutdown_req->cb(handle->stream.conn.shutdown_req, 0);
      }
    }

    handle->stream.conn.shutdown_req = NULL;

    DECREASE_PENDING_REQ_COUNT(handle);
    return;
  }

  if (handle->flags & UV__HANDLE_CLOSING &&
      handle->reqs_pending == 0) {
    /* The wait handle used for raw reading should be unregistered when the */
    /* wait callback runs. */
    assert(!(handle->flags & UV_HANDLE_TTY_READABLE) ||
           handle->tty.rd.read_raw_wait == NULL);

    assert(!(handle->flags & UV_HANDLE_CLOSED));
    uv__handle_close(handle);
  }
}


/* TODO: remove me */
void uv_process_tty_accept_req(uv_loop_t* loop, uv_tty_t* handle,
    uv_req_t* raw_req) {
  abort();
}


/* TODO: remove me */
void uv_process_tty_connect_req(uv_loop_t* loop, uv_tty_t* handle,
    uv_connect_t* req) {
  abort();
}


int uv_tty_reset_mode(void) {
  /* Not necessary to do anything. */
  return 0;
}

/* Determine whether or not this version of windows supports
 * proper ANSI color codes. Should be supported as of windows
 * 10 version 1511, build number 10.0.10586.
 */
static void uv__determine_vterm_state(HANDLE handle) {
  DWORD dwMode = 0;

  if (!GetConsoleMode(handle, &dwMode)) {
    uv__vterm_state = UV_UNSUPPORTED;
    return;
  }

  dwMode |= ENABLE_VIRTUAL_TERMINAL_PROCESSING;
  if (!SetConsoleMode(handle, dwMode)) {
    uv__vterm_state = UV_UNSUPPORTED;
    return;
  }

  uv__vterm_state = UV_SUPPORTED;
}

static DWORD WINAPI uv__tty_console_resize_message_loop_thread(void* param) {
  CONSOLE_SCREEN_BUFFER_INFO sb_info;
  MSG msg;

  if (!GetConsoleScreenBufferInfo(uv__tty_console_handle, &sb_info))
    return 0;

  uv__tty_console_width = sb_info.dwSize.X;
  uv__tty_console_height = sb_info.srWindow.Bottom - sb_info.srWindow.Top + 1;

  if (pSetWinEventHook == NULL)
    return 0;

  if (!pSetWinEventHook(EVENT_CONSOLE_LAYOUT,
                        EVENT_CONSOLE_LAYOUT,
                        NULL,
                        uv__tty_console_resize_event,
                        0,
                        0,
                        WINEVENT_OUTOFCONTEXT))
    return 0;

  while (GetMessage(&msg, NULL, 0, 0)) {
    TranslateMessage(&msg);
    DispatchMessage(&msg);
  }
  return 0;
}

static void CALLBACK uv__tty_console_resize_event(HWINEVENTHOOK hWinEventHook,
                                                  DWORD event,
                                                  HWND hwnd,
                                                  LONG idObject,
                                                  LONG idChild,
                                                  DWORD dwEventThread,
                                                  DWORD dwmsEventTime) {
  CONSOLE_SCREEN_BUFFER_INFO sb_info;
  int width, height;

  if (!GetConsoleScreenBufferInfo(uv__tty_console_handle, &sb_info))
    return;

  width = sb_info.dwSize.X;
  height = sb_info.srWindow.Bottom - sb_info.srWindow.Top + 1;

  if (width != uv__tty_console_width || height != uv__tty_console_height) {
    uv__tty_console_width = width;
    uv__tty_console_height = height;
    uv__signal_dispatch(SIGWINCH);
  }
}<|MERGE_RESOLUTION|>--- conflicted
+++ resolved
@@ -168,11 +168,6 @@
 int uv_tty_init(uv_loop_t* loop, uv_tty_t* tty, uv_os_fd_t handle, int readable) {
   CONSOLE_SCREEN_BUFFER_INFO screen_buffer_info;
 
-<<<<<<< HEAD
-=======
-  uv__once_init();
-  handle = (HANDLE) uv__get_osfhandle(fd);
->>>>>>> 4056fbe4
   if (handle == INVALID_HANDLE_VALUE)
     return UV_EBADF;
 
