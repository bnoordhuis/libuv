/* Copyright Joyent, Inc. and other Node contributors. All rights reserved.
 *
 * Permission is hereby granted, free of charge, to any person obtaining a copy
 * of this software and associated documentation files (the "Software"), to
 * deal in the Software without restriction, including without limitation the
 * rights to use, copy, modify, merge, publish, distribute, sublicense, and/or
 * sell copies of the Software, and to permit persons to whom the Software is
 * furnished to do so, subject to the following conditions:
 *
 * The above copyright notice and this permission notice shall be included in
 * all copies or substantial portions of the Software.
 *
 * THE SOFTWARE IS PROVIDED "AS IS", WITHOUT WARRANTY OF ANY KIND, EXPRESS OR
 * IMPLIED, INCLUDING BUT NOT LIMITED TO THE WARRANTIES OF MERCHANTABILITY,
 * FITNESS FOR A PARTICULAR PURPOSE AND NONINFRINGEMENT. IN NO EVENT SHALL THE
 * AUTHORS OR COPYRIGHT HOLDERS BE LIABLE FOR ANY CLAIM, DAMAGES OR OTHER
 * LIABILITY, WHETHER IN AN ACTION OF CONTRACT, TORT OR OTHERWISE, ARISING
 * FROM, OUT OF OR IN CONNECTION WITH THE SOFTWARE OR THE USE OR OTHER DEALINGS
 * IN THE SOFTWARE.
 */

#ifndef UV_WIN_INTERNAL_H_
#define UV_WIN_INTERNAL_H_

#include "uv.h"
#include "../uv-common.h"

#include "tree.h"
#include "winapi.h"
#include "winsock.h"

#ifdef _MSC_VER
# define INLINE __inline
# define UV_THREAD_LOCAL __declspec( thread )
#else
# define INLINE inline
# define UV_THREAD_LOCAL __thread
#endif


/*
 * Handles
 * (also see handle-inl.h)
 */

/* Used by all handles. */
#define UV_HANDLE_CLOSED                        0x00000002
#define UV_HANDLE_ENDGAME_QUEUED                0x00000008

/* uv-common.h: #define UV__HANDLE_CLOSING      0x00000001 */
/* uv-common.h: #define UV__HANDLE_ACTIVE       0x00000040 */
/* uv-common.h: #define UV__HANDLE_REF          0x00000020 */
/* uv-common.h: #define UV_HANDLE_INTERNAL      0x00000080 */

/* Used by streams and UDP handles. */
#define UV_HANDLE_READING                       0x00000100
#define UV_HANDLE_BOUND                         0x00000200
#define UV_HANDLE_LISTENING                     0x00000800
#define UV_HANDLE_CONNECTION                    0x00001000
#define UV_HANDLE_READABLE                      0x00008000
#define UV_HANDLE_WRITABLE                      0x00010000
#define UV_HANDLE_READ_PENDING                  0x00020000
#define UV_HANDLE_SYNC_BYPASS_IOCP              0x00040000
#define UV_HANDLE_ZERO_READ                     0x00080000
#define UV_HANDLE_EMULATE_IOCP                  0x00100000
#define UV_HANDLE_BLOCKING_WRITES               0x00200000
#define UV_HANDLE_CANCELLATION_PENDING          0x00400000

/* Used by uv_tcp_t and uv_udp_t handles */
#define UV_HANDLE_IPV6                          0x01000000

/* Only used by uv_tcp_t handles. */
#define UV_HANDLE_TCP_NODELAY                   0x02000000
#define UV_HANDLE_TCP_KEEPALIVE                 0x04000000
#define UV_HANDLE_TCP_SINGLE_ACCEPT             0x08000000
#define UV_HANDLE_TCP_ACCEPT_STATE_CHANGING     0x10000000
#define UV_HANDLE_TCP_SOCKET_CLOSED             0x20000000
#define UV_HANDLE_SHARED_TCP_SOCKET             0x40000000

/* Only used by uv_pipe_t handles. */
#define UV_HANDLE_NON_OVERLAPPED_PIPE           0x01000000
#define UV_HANDLE_PIPESERVER                    0x02000000
#define UV_HANDLE_PIPE_READ_CANCELABLE          0x04000000

/* Only used by uv_tty_t handles. */
#define UV_HANDLE_TTY_READABLE                  0x01000000
#define UV_HANDLE_TTY_RAW                       0x02000000
#define UV_HANDLE_TTY_SAVED_POSITION            0x04000000
#define UV_HANDLE_TTY_SAVED_ATTRIBUTES          0x08000000

/* Only used by uv_poll_t handles. */
#define UV_HANDLE_POLL_SLOW                     0x02000000


/*
 * Requests: see req-inl.h
 */


/*
 * Streams: see stream-inl.h
 */
int uv__dup(uv_os_fd_t fd, uv_os_fd_t* dupfd);


/*
 * TCP
 */

typedef struct {
  WSAPROTOCOL_INFOW socket_info;
  int delayed_error;
} uv__ipc_socket_info_ex;

int uv_tcp_listen(uv_tcp_t* handle, int backlog, uv_connection_cb cb);
int uv_tcp_accept(uv_tcp_t* server, uv_tcp_t* client);
int uv_tcp_read_start(uv_tcp_t* handle, uv_alloc_cb alloc_cb,
    uv_read_cb read_cb);
int uv_tcp_write(uv_loop_t* loop, uv_write_t* req, uv_tcp_t* handle,
    const uv_buf_t bufs[], unsigned int nbufs, uv_write_cb cb);
int uv__tcp_try_write(uv_tcp_t* handle, const uv_buf_t bufs[],
    unsigned int nbufs);

void uv_process_tcp_read_req(uv_loop_t* loop, uv_tcp_t* handle, uv_req_t* req);
void uv_process_tcp_write_req(uv_loop_t* loop, uv_tcp_t* handle,
    uv_write_t* req);
void uv_process_tcp_accept_req(uv_loop_t* loop, uv_tcp_t* handle,
    uv_req_t* req);
void uv_process_tcp_connect_req(uv_loop_t* loop, uv_tcp_t* handle,
    uv_connect_t* req);

void uv_tcp_close(uv_loop_t* loop, uv_tcp_t* tcp);
void uv_tcp_endgame(uv_loop_t* loop, uv_tcp_t* handle);

int uv_tcp_import(uv_tcp_t* tcp, uv__ipc_socket_info_ex* socket_info_ex,
    int tcp_connection);

int uv_tcp_duplicate_socket(uv_tcp_t* handle, int pid,
    LPWSAPROTOCOL_INFOW protocol_info);


/*
 * UDP
 */
void uv_process_udp_recv_req(uv_loop_t* loop, uv_udp_t* handle, uv_req_t* req);
void uv_process_udp_send_req(uv_loop_t* loop, uv_udp_t* handle,
    uv_udp_send_t* req);

void uv_udp_close(uv_loop_t* loop, uv_udp_t* handle);
void uv_udp_endgame(uv_loop_t* loop, uv_udp_t* handle);


/*
 * Pipes
 */
int uv_stdio_pipe_server(uv_loop_t* loop, uv_pipe_t* handle, DWORD access,
    char* name, size_t nameSize);

int uv_pipe_listen(uv_pipe_t* handle, int backlog, uv_connection_cb cb);
int uv_pipe_accept(uv_pipe_t* server, uv_stream_t* client);
int uv_pipe_read_start(uv_pipe_t* handle, uv_alloc_cb alloc_cb,
    uv_read_cb read_cb);
int uv_pipe_write(uv_loop_t* loop, uv_write_t* req, uv_pipe_t* handle,
    const uv_buf_t bufs[], unsigned int nbufs, uv_write_cb cb);
int uv_pipe_write2(uv_loop_t* loop, uv_write_t* req, uv_pipe_t* handle,
    const uv_buf_t bufs[], unsigned int nbufs, uv_stream_t* send_handle,
    uv_write_cb cb);
void uv__pipe_pause_read(uv_pipe_t* handle);
void uv__pipe_unpause_read(uv_pipe_t* handle);
void uv__pipe_stop_read(uv_pipe_t* handle);

void uv_process_pipe_read_req(uv_loop_t* loop, uv_pipe_t* handle,
    uv_req_t* req);
void uv_process_pipe_write_req(uv_loop_t* loop, uv_pipe_t* handle,
    uv_write_t* req);
void uv_process_pipe_accept_req(uv_loop_t* loop, uv_pipe_t* handle,
    uv_req_t* raw_req);
void uv_process_pipe_connect_req(uv_loop_t* loop, uv_pipe_t* handle,
    uv_connect_t* req);
void uv_process_pipe_shutdown_req(uv_loop_t* loop, uv_pipe_t* handle,
    uv_shutdown_t* req);

void uv_pipe_close(uv_loop_t* loop, uv_pipe_t* handle);
void uv_pipe_cleanup(uv_loop_t* loop, uv_pipe_t* handle);
void uv_pipe_endgame(uv_loop_t* loop, uv_pipe_t* handle);


/*
 * TTY
 */
void uv_console_init(void);

int uv_tty_read_start(uv_tty_t* handle, uv_alloc_cb alloc_cb,
    uv_read_cb read_cb);
int uv_tty_read_stop(uv_tty_t* handle);
int uv_tty_write(uv_loop_t* loop, uv_write_t* req, uv_tty_t* handle,
    const uv_buf_t bufs[], unsigned int nbufs, uv_write_cb cb);
int uv__tty_try_write(uv_tty_t* handle, const uv_buf_t bufs[],
    unsigned int nbufs);
void uv_tty_close(uv_tty_t* handle);

void uv_process_tty_read_req(uv_loop_t* loop, uv_tty_t* handle,
    uv_req_t* req);
void uv_process_tty_write_req(uv_loop_t* loop, uv_tty_t* handle,
    uv_write_t* req);
/* TODO: remove me */
void uv_process_tty_accept_req(uv_loop_t* loop, uv_tty_t* handle,
    uv_req_t* raw_req);
/* TODO: remove me */
void uv_process_tty_connect_req(uv_loop_t* loop, uv_tty_t* handle,
    uv_connect_t* req);

void uv_tty_endgame(uv_loop_t* loop, uv_tty_t* handle);


/*
 * Poll watchers
 */
void uv_process_poll_req(uv_loop_t* loop, uv_poll_t* handle,
    uv_req_t* req);

int uv_poll_close(uv_loop_t* loop, uv_poll_t* handle);
void uv_poll_endgame(uv_loop_t* loop, uv_poll_t* handle);


/*
 * Loop watchers
 */
void uv__loop_watcher_endgame(uv_loop_t* loop, uv_handle_t* handle);
void uv__run_prepare(uv_loop_t* loop);
void uv__run_check(uv_loop_t* loop);
void uv__run_idle(uv_loop_t* loop);

void uv__once_init(void);


/*
 * Async watcher
 */
void uv_async_close(uv_loop_t* loop, uv_async_t* handle);
void uv_async_endgame(uv_loop_t* loop, uv_async_t* handle);

void uv_process_async_wakeup_req(uv_loop_t* loop, uv_req_t* req);


/*
 * Signal watcher
 */
void uv_signals_init(void);
int uv__signal_dispatch(int signum);

void uv_signal_close(uv_loop_t* loop, uv_signal_t* handle);
void uv_signal_endgame(uv_loop_t* loop, uv_signal_t* handle);

void uv_process_signal_req(uv_loop_t* loop, uv_signal_t* handle,
    uv_req_t* req);


/*
 * Spawn
 */
void uv_process_proc_exit(uv_loop_t* loop, uv_process_t* handle);
void uv_process_close(uv_loop_t* loop, uv_process_t* handle);
void uv_process_endgame(uv_loop_t* loop, uv_process_t* handle);


/*
 * Error
 */
int uv_translate_sys_error(int sys_errno);


/*
<<<<<<< HEAD
=======
 * FS
 */
void uv_fs_init(void);


/*
>>>>>>> d63030b0
 * FS Event
 */
void uv_process_fs_event_req(uv_loop_t* loop, uv_req_t* req,
    uv_fs_event_t* handle);
void uv_fs_event_close(uv_loop_t* loop, uv_fs_event_t* handle);
void uv_fs_event_endgame(uv_loop_t* loop, uv_fs_event_t* handle);


/*
 * Stat poller.
 */
void uv__fs_poll_endgame(uv_loop_t* loop, uv_fs_poll_t* handle);


/*
 * Utilities.
 */
void uv__util_init(void);

uint64_t uv__hrtime(double scale);
int uv_parent_pid(void);
int uv_current_pid(void);
__declspec(noreturn) void uv_fatal_error(const int errorno, const char* syscall);
int uv__getpwuid_r(uv_passwd_t* pwd);
int uv__convert_utf16_to_utf8(const WCHAR* utf16, int utf16len, char** utf8);
int uv__convert_utf8_to_utf16(const char* utf8, int utf8len, WCHAR** utf16);


/*
 * Process stdio handles.
 */
int uv__stdio_create(uv_loop_t* loop,
                     const uv_process_options_t* options,
                     BYTE** buffer_ptr);
void uv__stdio_destroy(BYTE* buffer);
void uv__stdio_noinherit(BYTE* buffer);
int uv__stdio_verify(BYTE* buffer, WORD size);
WORD uv__stdio_size(BYTE* buffer);
HANDLE uv__stdio_handle(BYTE* buffer, int fd);


/*
 * Winapi and ntapi utility functions
 */
void uv_winapi_init(void);


/*
 * Winsock utility functions
 */
void uv_winsock_init(void);

int uv_ntstatus_to_winsock_error(NTSTATUS status);

BOOL uv_get_acceptex_function(SOCKET socket, LPFN_ACCEPTEX* target);
BOOL uv_get_connectex_function(SOCKET socket, LPFN_CONNECTEX* target);

int WSAAPI uv_wsarecv_workaround(SOCKET socket, WSABUF* buffers,
    DWORD buffer_count, DWORD* bytes, DWORD* flags, WSAOVERLAPPED *overlapped,
    LPWSAOVERLAPPED_COMPLETION_ROUTINE completion_routine);
int WSAAPI uv_wsarecvfrom_workaround(SOCKET socket, WSABUF* buffers,
    DWORD buffer_count, DWORD* bytes, DWORD* flags, struct sockaddr* addr,
    int* addr_len, WSAOVERLAPPED *overlapped,
    LPWSAOVERLAPPED_COMPLETION_ROUTINE completion_routine);

int WSAAPI uv_msafd_poll(SOCKET socket, AFD_POLL_INFO* info_in,
    AFD_POLL_INFO* info_out, OVERLAPPED* overlapped);

/* Whether there are any non-IFS LSPs stacked on TCP */
extern int uv_tcp_non_ifs_lsp_ipv4;
extern int uv_tcp_non_ifs_lsp_ipv6;

/* Ip address used to bind to any port at any interface */
extern struct sockaddr_in uv_addr_ip4_any_;
extern struct sockaddr_in6 uv_addr_ip6_any_;

/*
 * Wake all loops with fake message
 */
void uv__wake_all_loops(void);

/*
 * Init system wake-up detection
 */
void uv__init_detect_system_wakeup(void);

#endif /* UV_WIN_INTERNAL_H_ */<|MERGE_RESOLUTION|>--- conflicted
+++ resolved
@@ -271,15 +271,6 @@
 
 
 /*
-<<<<<<< HEAD
-=======
- * FS
- */
-void uv_fs_init(void);
-
-
-/*
->>>>>>> d63030b0
  * FS Event
  */
 void uv_process_fs_event_req(uv_loop_t* loop, uv_req_t* req,
