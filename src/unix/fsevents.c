--- conflicted
+++ resolved
@@ -273,13 +273,6 @@
       /* Ignore events with path equal to directory itself */
       if (len == 0)
         continue;
-<<<<<<< HEAD
-=======
-#else
-      if (len == 0 && (flags & kFSEventStreamEventFlagItemIsDir))
-        continue;
-#endif /* MAC_OS_X_VERSION_10_7 */
->>>>>>> c5afc37e
 
       /* Do not emit events from subdirectories (without option set) */
       if ((handle->cf_flags & UV_FS_EVENT_RECURSIVE) == 0 && *path != 0) {
@@ -296,12 +289,6 @@
       memcpy(event->path, path, len + 1);
       event->events = UV_RENAME;
 
-#ifdef MAC_OS_X_VERSION_10_7
-      if (0 != (flags & kFSEventsModified) &&
-          0 == (flags & kFSEventsRenamed)) {
-        event->events = UV_CHANGE;
-      }
-#else
       if (0 != (flags & kFSEventsModified) &&
           0 != (flags & kFSEventStreamEventFlagItemIsDir) &&
           0 == (flags & kFSEventStreamEventFlagItemRenamed)) {
@@ -311,7 +298,6 @@
           0 == (flags & kFSEventStreamEventFlagItemRenamed)) {
         event->events = UV_CHANGE;
       }
-#endif /* MAC_OS_X_VERSION_10_7 */
 
       QUEUE_INSERT_TAIL(&head, &event->member);
     }
