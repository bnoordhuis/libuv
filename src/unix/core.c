--- conflicted
+++ resolved
@@ -40,12 +40,9 @@
 #include <sys/uio.h> /* writev */
 #include <sys/resource.h> /* getrusage */
 #include <pwd.h>
-<<<<<<< HEAD
 #include <sched.h>
-=======
 #include <sys/utsname.h>
 #include <sys/time.h>
->>>>>>> d16e6094
 
 #ifdef __sun
 # include <sys/filio.h>
@@ -1401,8 +1398,6 @@
 }
 
 
-<<<<<<< HEAD
-=======
 int uv_os_uname(uv_utsname_t* buffer) {
   struct utsname buf;
   int r;
@@ -1458,7 +1453,6 @@
   return r;
 }
 
->>>>>>> d16e6094
 int uv__getsockpeername(const uv_handle_t* handle,
                         uv__peersockfunc func,
                         struct sockaddr* name,
@@ -1479,8 +1473,6 @@
 
   *namelen = (int) socklen;
   return 0;
-<<<<<<< HEAD
-=======
 }
 
 int uv_gettimeofday(uv_timeval64_t* tv) {
@@ -1495,5 +1487,4 @@
   tv->tv_sec = (int64_t) time.tv_sec;
   tv->tv_usec = (int32_t) time.tv_usec;
   return 0;
->>>>>>> d16e6094
 }