/* Copyright Joyent, Inc. and other Node contributors. All rights reserved.
 * Permission is hereby granted, free of charge, to any person obtaining a copy
 * of this software and associated documentation files (the "Software"), to
 * deal in the Software without restriction, including without limitation the
 * rights to use, copy, modify, merge, publish, distribute, sublicense, and/or
 * sell copies of the Software, and to permit persons to whom the Software is
 * furnished to do so, subject to the following conditions:
 *
 * The above copyright notice and this permission notice shall be included in
 * all copies or substantial portions of the Software.
 *
 * THE SOFTWARE IS PROVIDED "AS IS", WITHOUT WARRANTY OF ANY KIND, EXPRESS OR
 * IMPLIED, INCLUDING BUT NOT LIMITED TO THE WARRANTIES OF MERCHANTABILITY,
 * FITNESS FOR A PARTICULAR PURPOSE AND NONINFRINGEMENT. IN NO EVENT SHALL THE
 * AUTHORS OR COPYRIGHT HOLDERS BE LIABLE FOR ANY CLAIM, DAMAGES OR OTHER
 * LIABILITY, WHETHER IN AN ACTION OF CONTRACT, TORT OR OTHERWISE, ARISING
 * FROM, OUT OF OR IN CONNECTION WITH THE SOFTWARE OR THE USE OR OTHER DEALINGS
 * IN THE SOFTWARE.
 */

#include "uv.h"
#include "internal.h"

#include <stddef.h> /* NULL */
#include <stdio.h> /* printf */
#include <stdlib.h>
#include <string.h> /* strerror */
#include <errno.h>
#include <assert.h>
#include <unistd.h>
#include <sys/types.h>
#include <sys/stat.h>
#include <fcntl.h>
#include <sys/ioctl.h>
#include <sys/socket.h>
#include <sys/un.h>
#include <netinet/in.h>
#include <arpa/inet.h>
#include <limits.h> /* INT_MAX, PATH_MAX, IOV_MAX */
#include <sys/uio.h> /* writev */
#include <sys/resource.h> /* getrusage */
#include <pwd.h>

#ifdef __sun
# include <netdb.h> /* MAXHOSTNAMELEN on Solaris */
# include <sys/filio.h>
# include <sys/types.h>
# include <sys/wait.h>
#endif

#ifdef __APPLE__
# include <mach-o/dyld.h> /* _NSGetExecutablePath */
# include <sys/filio.h>
# if defined(O_CLOEXEC)
#  define UV__O_CLOEXEC O_CLOEXEC
# endif
#endif

#if defined(__DragonFly__)      || \
    defined(__FreeBSD__)        || \
    defined(__FreeBSD_kernel__) || \
    defined(__NetBSD__)
# include <sys/sysctl.h>
# include <sys/filio.h>
# include <sys/wait.h>
# define UV__O_CLOEXEC O_CLOEXEC
# if defined(__FreeBSD__)
#  define uv__accept4 accept4
# endif
# if defined(__NetBSD__)
#  define uv__accept4(a, b, c, d) paccept((a), (b), (c), NULL, (d))
# endif
# if (defined(__FreeBSD__) && __FreeBSD__ >= 10) || defined(__NetBSD__)
#  define UV__SOCK_NONBLOCK SOCK_NONBLOCK
#  define UV__SOCK_CLOEXEC  SOCK_CLOEXEC
# endif
#endif

#if defined(__ANDROID_API__) && __ANDROID_API__ < 21
# include <dlfcn.h>  /* for dlsym */
#endif

#if defined(__MVS__)
#include <sys/ioctl.h>
#endif

#if !defined(__MVS__)
#include <sys/param.h> /* MAXHOSTNAMELEN on Linux and the BSDs */
#endif

/* Fallback for the maximum hostname length */
#ifndef MAXHOSTNAMELEN
# define MAXHOSTNAMELEN 256
#endif

static int uv__run_pending(uv_loop_t* loop);

/* Verify that uv_buf_t is ABI-compatible with struct iovec. */
STATIC_ASSERT(sizeof(uv_buf_t) == sizeof(struct iovec));
STATIC_ASSERT(sizeof(&((uv_buf_t*) 0)->base) ==
              sizeof(((struct iovec*) 0)->iov_base));
STATIC_ASSERT(sizeof(&((uv_buf_t*) 0)->len) ==
              sizeof(((struct iovec*) 0)->iov_len));
STATIC_ASSERT(offsetof(uv_buf_t, base) == offsetof(struct iovec, iov_base));
STATIC_ASSERT(offsetof(uv_buf_t, len) == offsetof(struct iovec, iov_len));


uint64_t uv_hrtime(void) {
  return uv__hrtime(UV_CLOCK_PRECISE);
}


void uv_close(uv_handle_t* handle, uv_close_cb close_cb) {
  assert(!uv__is_closing(handle));

  handle->flags |= UV_CLOSING;
  handle->close_cb = close_cb;

  switch (handle->type) {
  case UV_NAMED_PIPE:
    uv__pipe_close((uv_pipe_t*)handle);
    break;

  case UV_TTY:
    uv__stream_close((uv_stream_t*)handle);
    break;

  case UV_TCP:
    uv__tcp_close((uv_tcp_t*)handle);
    break;

  case UV_UDP:
    uv__udp_close((uv_udp_t*)handle);
    break;

  case UV_PREPARE:
    uv__prepare_close((uv_prepare_t*)handle);
    break;

  case UV_CHECK:
    uv__check_close((uv_check_t*)handle);
    break;

  case UV_IDLE:
    uv__idle_close((uv_idle_t*)handle);
    break;

  case UV_ASYNC:
    uv__async_close((uv_async_t*)handle);
    break;

  case UV_TIMER:
    uv__timer_close((uv_timer_t*)handle);
    break;

  case UV_PROCESS:
    uv__process_close((uv_process_t*)handle);
    break;

  case UV_FS_EVENT:
    uv__fs_event_close((uv_fs_event_t*)handle);
    break;

  case UV_POLL:
    uv__poll_close((uv_poll_t*)handle);
    break;

  case UV_FS_POLL:
    uv__fs_poll_close((uv_fs_poll_t*)handle);
    break;

  case UV_SIGNAL:
    uv__signal_close((uv_signal_t*) handle);
    /* Signal handles may not be closed immediately. The signal code will */
    /* itself close uv__make_close_pending whenever appropriate. */
    return;

  default:
    assert(0);
  }

  uv__make_close_pending(handle);
}

int uv__socket_sockopt(uv_handle_t* handle, int optname, int* value) {
  int r;
  int fd;
  socklen_t len;

  if (handle == NULL || value == NULL)
    return -EINVAL;

  if (handle->type == UV_TCP || handle->type == UV_NAMED_PIPE)
    fd = uv__stream_fd((uv_stream_t*) handle);
  else if (handle->type == UV_UDP)
    fd = ((uv_udp_t *) handle)->io_watcher.fd;
  else
    return -ENOTSUP;

  len = sizeof(*value);

  if (*value == 0)
    r = getsockopt(fd, SOL_SOCKET, optname, value, &len);
  else
    r = setsockopt(fd, SOL_SOCKET, optname, (const void*) value, len);

  if (r < 0)
    return -errno;

  return 0;
}

void uv__make_close_pending(uv_handle_t* handle) {
  assert(handle->flags & UV_CLOSING);
  assert(!(handle->flags & UV_CLOSED));
  handle->next_closing = handle->loop->closing_handles;
  handle->loop->closing_handles = handle;
}

int uv__getiovmax(void) {
#if defined(IOV_MAX)
  return IOV_MAX;
#elif defined(_SC_IOV_MAX)
  static int iovmax = -1;
  if (iovmax == -1) {
    iovmax = sysconf(_SC_IOV_MAX);
    /* On some embedded devices (arm-linux-uclibc based ip camera),
     * sysconf(_SC_IOV_MAX) can not get the correct value. The return
     * value is -1 and the errno is EINPROGRESS. Degrade the value to 1.
     */
    if (iovmax == -1) iovmax = 1;
  }
  return iovmax;
#else
  return 1024;
#endif
}


static void uv__finish_close(uv_handle_t* handle) {
  /* Note: while the handle is in the UV_CLOSING state now, it's still possible
   * for it to be active in the sense that uv__is_active() returns true.
   * A good example is when the user calls uv_shutdown(), immediately followed
   * by uv_close(). The handle is considered active at this point because the
   * completion of the shutdown req is still pending.
   */
  assert(handle->flags & UV_CLOSING);
  assert(!(handle->flags & UV_CLOSED));
  handle->flags |= UV_CLOSED;

  switch (handle->type) {
    case UV_PREPARE:
    case UV_CHECK:
    case UV_IDLE:
    case UV_ASYNC:
    case UV_TIMER:
    case UV_PROCESS:
    case UV_FS_EVENT:
    case UV_FS_POLL:
    case UV_POLL:
    case UV_SIGNAL:
      break;

    case UV_NAMED_PIPE:
    case UV_TCP:
    case UV_TTY:
      uv__stream_destroy((uv_stream_t*)handle);
      break;

    case UV_UDP:
      uv__udp_finish_close((uv_udp_t*)handle);
      break;

    default:
      assert(0);
      break;
  }

  uv__handle_unref(handle);
  QUEUE_REMOVE(&handle->handle_queue);

  if (handle->close_cb) {
    handle->close_cb(handle);
  }
}


static void uv__run_closing_handles(uv_loop_t* loop) {
  uv_handle_t* p;
  uv_handle_t* q;

  p = loop->closing_handles;
  loop->closing_handles = NULL;

  while (p) {
    q = p->next_closing;
    uv__finish_close(p);
    p = q;
  }
}


int uv_is_closing(const uv_handle_t* handle) {
  return uv__is_closing(handle);
}


uv_os_fd_t uv_backend_fd(const uv_loop_t* loop) {
  return loop->backend_fd;
}


int uv_backend_timeout(const uv_loop_t* loop) {
  if (loop->stop_flag != 0)
    return 0;

  if (!uv__has_active_handles(loop) && !uv__has_active_reqs(loop))
    return 0;

  if (!QUEUE_EMPTY(&loop->idle_handles))
    return 0;

  if (!QUEUE_EMPTY(&loop->pending_queue))
    return 0;

  if (loop->closing_handles)
    return 0;

  return uv__next_timeout(loop);
}


static int uv__loop_alive(const uv_loop_t* loop) {
  return uv__has_active_handles(loop) ||
         uv__has_active_reqs(loop) ||
         loop->closing_handles != NULL;
}


int uv_loop_alive(const uv_loop_t* loop) {
    return uv__loop_alive(loop);
}


int uv_run(uv_loop_t* loop, uv_run_mode mode) {
  int timeout;
  int r;
  int ran_pending;

  r = uv__loop_alive(loop);
  if (!r)
    uv__update_time(loop);

  while (r != 0 && loop->stop_flag == 0) {
    uv__update_time(loop);
    uv__run_timers(loop);
    ran_pending = uv__run_pending(loop);
    uv__run_idle(loop);
    uv__run_prepare(loop);

    timeout = 0;
    if ((mode == UV_RUN_ONCE && !ran_pending) || mode == UV_RUN_DEFAULT)
      timeout = uv_backend_timeout(loop);

    uv__io_poll(loop, timeout);
    uv__run_check(loop);
    uv__run_closing_handles(loop);

    if (mode == UV_RUN_ONCE) {
      /* UV_RUN_ONCE implies forward progress: at least one callback must have
       * been invoked when it returns. uv__io_poll() can return without doing
       * I/O (meaning: no callbacks) when its timeout expires - which means we
       * have pending timers that satisfy the forward progress constraint.
       *
       * UV_RUN_NOWAIT makes no guarantees about progress so it's omitted from
       * the check.
       */
      uv__update_time(loop);
      uv__run_timers(loop);
    }

    r = uv__loop_alive(loop);
    if (mode == UV_RUN_ONCE || mode == UV_RUN_NOWAIT)
      break;
  }

  /* The if statement lets gcc compile it to a conditional store. Avoids
   * dirtying a cache line.
   */
  if (loop->stop_flag != 0)
    loop->stop_flag = 0;

  return r;
}


void uv_update_time(uv_loop_t* loop) {
  uv__update_time(loop);
}


int uv_is_active(const uv_handle_t* handle) {
  return uv__is_active(handle);
}


/* Open a socket in non-blocking close-on-exec mode, atomically if possible. */
int uv__socket(int domain, int type, int protocol) {
  int sockfd;
  int err;

#if defined(SOCK_NONBLOCK) && defined(SOCK_CLOEXEC)
  sockfd = socket(domain, type | SOCK_NONBLOCK | SOCK_CLOEXEC, protocol);
  if (sockfd != -1)
    return sockfd;

  if (errno != EINVAL)
    return -errno;
#endif

  sockfd = socket(domain, type, protocol);
  if (sockfd == -1)
    return -errno;

  err = uv__nonblock(sockfd, 1);
  if (err == 0)
    err = uv__cloexec(sockfd, 1);

  if (err) {
    uv__close(sockfd);
    return err;
  }

#if defined(SO_NOSIGPIPE)
  {
    int on = 1;
    setsockopt(sockfd, SOL_SOCKET, SO_NOSIGPIPE, &on, sizeof(on));
  }
#endif

  return sockfd;
}

/* get a file pointer to a file in read-only and close-on-exec mode */
FILE* uv__open_file(const char* path) {
  int fd;
  FILE* fp;

  fd = uv__open_cloexec(path, O_RDONLY);
  if (fd < 0)
    return NULL;

   fp = fdopen(fd, "r");
   if (fp == NULL)
     uv__close(fd);

   return fp;
}


int uv__accept(int sockfd) {
  int peerfd;
  int err;

  assert(sockfd >= 0);

  while (1) {
<<<<<<< HEAD
#if defined(__linux__) || defined(__FreeBSD__)
=======
#if defined(__linux__)                          || \
    (defined(__FreeBSD__) && __FreeBSD__ >= 10) || \
    defined(__NetBSD__)
>>>>>>> 4056fbe4
    static int no_accept4;

    if (no_accept4)
      goto skip;

    peerfd = uv__accept4(sockfd,
                         NULL,
                         NULL,
                         UV__SOCK_NONBLOCK|UV__SOCK_CLOEXEC);
    if (peerfd != -1)
      return peerfd;

    if (errno == EINTR)
      continue;

    if (errno != ENOSYS)
      return -errno;

    no_accept4 = 1;
skip:
#endif

    peerfd = accept(sockfd, NULL, NULL);
    if (peerfd == -1) {
      if (errno == EINTR)
        continue;
      return -errno;
    }

    err = uv__cloexec(peerfd, 1);
    if (err == 0)
      err = uv__nonblock(peerfd, 1);

    if (err) {
      uv__close(peerfd);
      return err;
    }

    return peerfd;
  }
}


int uv__close_nocheckstdio(int fd) {
  int saved_errno;
  int rc;

  assert(fd > -1);  /* Catch uninitialized io_watcher.fd bugs. */

  saved_errno = errno;
  rc = close(fd);
  if (rc == -1) {
    rc = -errno;
    if (rc == -EINTR || rc == -EINPROGRESS)
      rc = 0;    /* The close is in progress, not an error. */
    errno = saved_errno;
  }

  return rc;
}


int uv__close(int fd) {
  assert(fd > STDERR_FILENO);  /* Catch stdio close bugs. */
#if defined(__MVS__)
  epoll_file_close(fd);
#endif
  return uv__close_nocheckstdio(fd);
}


int uv__nonblock_ioctl(int fd, int set) {
  int r;

  do
    r = ioctl(fd, FIONBIO, &set);
  while (r == -1 && errno == EINTR);

  if (r)
    return -errno;

  return 0;
}


#if !defined(__CYGWIN__) && !defined(__MSYS__)
int uv__cloexec_ioctl(int fd, int set) {
  int r;

  do
    r = ioctl(fd, set ? FIOCLEX : FIONCLEX);
  while (r == -1 && errno == EINTR);

  if (r)
    return -errno;

  return 0;
}
#endif


int uv__nonblock_fcntl(int fd, int set) {
  int flags;
  int r;

  do
    r = fcntl(fd, F_GETFL);
  while (r == -1 && errno == EINTR);

  if (r == -1)
    return -errno;

  /* Bail out now if already set/clear. */
  if (!!(r & O_NONBLOCK) == !!set)
    return 0;

  if (set)
    flags = r | O_NONBLOCK;
  else
    flags = r & ~O_NONBLOCK;

  do
    r = fcntl(fd, F_SETFL, flags);
  while (r == -1 && errno == EINTR);

  if (r)
    return -errno;

  return 0;
}


int uv__cloexec_fcntl(int fd, int set) {
  int flags;
  int r;

  do
    r = fcntl(fd, F_GETFD);
  while (r == -1 && errno == EINTR);

  if (r == -1)
    return -errno;

  /* Bail out now if already set/clear. */
  if (!!(r & FD_CLOEXEC) == !!set)
    return 0;

  if (set)
    flags = r | FD_CLOEXEC;
  else
    flags = r & ~FD_CLOEXEC;

  do
    r = fcntl(fd, F_SETFD, flags);
  while (r == -1 && errno == EINTR);

  if (r)
    return -errno;

  return 0;
}


/* This function is not execve-safe, there is a race window
 * between the call to dup() and fcntl(FD_CLOEXEC).
 */
int uv__dup(int fd) {
  int err;

  fd = dup(fd);

  if (fd == -1)
    return -errno;

  err = uv__cloexec(fd, 1);
  if (err) {
    uv__close(fd);
    return err;
  }

  return fd;
}


ssize_t uv__recvmsg(int fd, struct msghdr* msg, int flags) {
  struct cmsghdr* cmsg;
  ssize_t rc;
  int* pfd;
  int* end;
#if defined(__linux__)
  static int no_msg_cmsg_cloexec;
  if (no_msg_cmsg_cloexec == 0) {
    rc = recvmsg(fd, msg, flags | 0x40000000);  /* MSG_CMSG_CLOEXEC */
    if (rc != -1)
      return rc;
    if (errno != EINVAL)
      return -errno;
    rc = recvmsg(fd, msg, flags);
    if (rc == -1)
      return -errno;
    no_msg_cmsg_cloexec = 1;
  } else {
    rc = recvmsg(fd, msg, flags);
  }
#else
  rc = recvmsg(fd, msg, flags);
#endif
  if (rc == -1)
    return -errno;
  if (msg->msg_controllen == 0)
    return rc;
  for (cmsg = CMSG_FIRSTHDR(msg); cmsg != NULL; cmsg = CMSG_NXTHDR(msg, cmsg))
    if (cmsg->cmsg_type == SCM_RIGHTS)
      for (pfd = (int*) CMSG_DATA(cmsg),
           end = (int*) ((char*) cmsg + cmsg->cmsg_len);
           pfd < end;
           pfd += 1)
        uv__cloexec(*pfd, 1);
  return rc;
}


int uv_cwd(char* buffer, size_t* size) {
  if (buffer == NULL || size == NULL)
    return -EINVAL;

  if (getcwd(buffer, *size) == NULL)
    return -errno;

  *size = strlen(buffer);
  if (*size > 1 && buffer[*size - 1] == '/') {
    buffer[*size-1] = '\0';
    (*size)--;
  }

  return 0;
}


int uv_chdir(const char* dir) {
  if (chdir(dir))
    return -errno;

  return 0;
}


void uv_disable_stdio_inheritance(void) {
  int fd;

  /* Set the CLOEXEC flag on all open descriptors. Unconditionally try the
   * first 16 file descriptors. After that, bail out after the first error.
   */
  for (fd = 0; ; fd++)
    if (uv__cloexec(fd, 1) && fd > 15)
      break;
}


int uv_fileno(const uv_handle_t* handle, uv_os_fd_t* fd) {
  int fd_out;

  switch (handle->type) {
  case UV_TCP:
  case UV_NAMED_PIPE:
  case UV_TTY:
    fd_out = uv__stream_fd((uv_stream_t*) handle);
    break;

  case UV_UDP:
    fd_out = ((uv_udp_t *) handle)->io_watcher.fd;
    break;

  case UV_POLL:
    fd_out = ((uv_poll_t *) handle)->io_watcher.fd;
    break;

  default:
    return -EINVAL;
  }

  if (uv__is_closing(handle) || fd_out == -1)
    return -EBADF;

  *fd = fd_out;
  return 0;
}


static int uv__run_pending(uv_loop_t* loop) {
  QUEUE* q;
  QUEUE pq;
  uv__io_t* w;

  if (QUEUE_EMPTY(&loop->pending_queue))
    return 0;

  QUEUE_MOVE(&loop->pending_queue, &pq);

  while (!QUEUE_EMPTY(&pq)) {
    q = QUEUE_HEAD(&pq);
    QUEUE_REMOVE(q);
    QUEUE_INIT(q);
    w = QUEUE_DATA(q, uv__io_t, pending_queue);
    w->cb(loop, w, POLLOUT);
  }

  return 1;
}


static unsigned int next_power_of_two(unsigned int val) {
  val -= 1;
  val |= val >> 1;
  val |= val >> 2;
  val |= val >> 4;
  val |= val >> 8;
  val |= val >> 16;
  val += 1;
  return val;
}

static void maybe_resize(uv_loop_t* loop, unsigned int len) {
  uv__io_t** watchers;
  void* fake_watcher_list;
  void* fake_watcher_count;
  unsigned int nwatchers;
  unsigned int i;

  if (len <= loop->nwatchers)
    return;

  /* Preserve fake watcher list and count at the end of the watchers */
  if (loop->watchers != NULL) {
    fake_watcher_list = loop->watchers[loop->nwatchers];
    fake_watcher_count = loop->watchers[loop->nwatchers + 1];
  } else {
    fake_watcher_list = NULL;
    fake_watcher_count = NULL;
  }

  nwatchers = next_power_of_two(len + 2) - 2;
  watchers = uv__realloc(loop->watchers,
                         (nwatchers + 2) * sizeof(loop->watchers[0]));

  if (watchers == NULL)
    abort();
  for (i = loop->nwatchers; i < nwatchers; i++)
    watchers[i] = NULL;
  watchers[nwatchers] = fake_watcher_list;
  watchers[nwatchers + 1] = fake_watcher_count;

  loop->watchers = watchers;
  loop->nwatchers = nwatchers;
}


void uv__io_init(uv__io_t* w, uv__io_cb cb, int fd) {
  assert(cb != NULL);
  assert(fd >= -1);
  QUEUE_INIT(&w->pending_queue);
  QUEUE_INIT(&w->watcher_queue);
  w->cb = cb;
  w->fd = fd;
  w->events = 0;
  w->pevents = 0;

#if defined(UV_HAVE_KQUEUE)
  w->rcount = 0;
  w->wcount = 0;
#endif /* defined(UV_HAVE_KQUEUE) */
}


void uv__io_start(uv_loop_t* loop, uv__io_t* w, unsigned int events) {
  assert(0 == (events & ~(POLLIN | POLLOUT | UV__POLLRDHUP | UV__POLLPRI)));
  assert(0 != events);
  assert(w->fd >= 0);
  assert(w->fd < INT_MAX);

  w->pevents |= events;
  maybe_resize(loop, w->fd + 1);

#if !defined(__sun)
  /* The event ports backend needs to rearm all file descriptors on each and
   * every tick of the event loop but the other backends allow us to
   * short-circuit here if the event mask is unchanged.
   */
  if (w->events == w->pevents)
    return;
#endif

  if (QUEUE_EMPTY(&w->watcher_queue))
    QUEUE_INSERT_TAIL(&loop->watcher_queue, &w->watcher_queue);

  if (loop->watchers[w->fd] == NULL) {
    loop->watchers[w->fd] = w;
    loop->nfds++;
  }
}


void uv__io_stop(uv_loop_t* loop, uv__io_t* w, unsigned int events) {
  assert(0 == (events & ~(POLLIN | POLLOUT | UV__POLLRDHUP | UV__POLLPRI)));
  assert(0 != events);

  if (w->fd == -1)
    return;

  assert(w->fd >= 0);

  /* Happens when uv__io_stop() is called on a handle that was never started. */
  if ((unsigned) w->fd >= loop->nwatchers)
    return;

  w->pevents &= ~events;

  if (w->pevents == 0) {
    QUEUE_REMOVE(&w->watcher_queue);
    QUEUE_INIT(&w->watcher_queue);

    if (loop->watchers[w->fd] != NULL) {
      assert(loop->watchers[w->fd] == w);
      assert(loop->nfds > 0);
      loop->watchers[w->fd] = NULL;
      loop->nfds--;
      w->events = 0;
    }
  }
  else if (QUEUE_EMPTY(&w->watcher_queue))
    QUEUE_INSERT_TAIL(&loop->watcher_queue, &w->watcher_queue);
}


void uv__io_close(uv_loop_t* loop, uv__io_t* w) {
  uv__io_stop(loop, w, POLLIN | POLLOUT | UV__POLLRDHUP | UV__POLLPRI);
  QUEUE_REMOVE(&w->pending_queue);

  /* Remove stale events for this file descriptor */
  uv__platform_invalidate_fd(loop, w->fd);
}


void uv__io_feed(uv_loop_t* loop, uv__io_t* w) {
  if (QUEUE_EMPTY(&w->pending_queue))
    QUEUE_INSERT_TAIL(&loop->pending_queue, &w->pending_queue);
}


int uv__io_active(const uv__io_t* w, unsigned int events) {
  assert(0 == (events & ~(POLLIN | POLLOUT | UV__POLLRDHUP | UV__POLLPRI)));
  assert(0 != events);
  return 0 != (w->pevents & events);
}


int uv_getrusage(uv_rusage_t* rusage) {
  struct rusage usage;

  if (getrusage(RUSAGE_SELF, &usage))
    return -errno;

  rusage->ru_utime.tv_sec = usage.ru_utime.tv_sec;
  rusage->ru_utime.tv_usec = usage.ru_utime.tv_usec;

  rusage->ru_stime.tv_sec = usage.ru_stime.tv_sec;
  rusage->ru_stime.tv_usec = usage.ru_stime.tv_usec;

#if !defined(__MVS__)
  rusage->ru_maxrss = usage.ru_maxrss;
  rusage->ru_ixrss = usage.ru_ixrss;
  rusage->ru_idrss = usage.ru_idrss;
  rusage->ru_isrss = usage.ru_isrss;
  rusage->ru_minflt = usage.ru_minflt;
  rusage->ru_majflt = usage.ru_majflt;
  rusage->ru_nswap = usage.ru_nswap;
  rusage->ru_inblock = usage.ru_inblock;
  rusage->ru_oublock = usage.ru_oublock;
  rusage->ru_msgsnd = usage.ru_msgsnd;
  rusage->ru_msgrcv = usage.ru_msgrcv;
  rusage->ru_nsignals = usage.ru_nsignals;
  rusage->ru_nvcsw = usage.ru_nvcsw;
  rusage->ru_nivcsw = usage.ru_nivcsw;
#endif

  return 0;
}


int uv__open_cloexec(const char* path, int flags) {
  int err;
  int fd;

#if defined(UV__O_CLOEXEC)
  static int no_cloexec;

  if (!no_cloexec) {
    fd = open(path, flags | UV__O_CLOEXEC);
    if (fd != -1)
      return fd;

    if (errno != EINVAL)
      return -errno;

    /* O_CLOEXEC not supported. */
    no_cloexec = 1;
  }
#endif

  fd = open(path, flags);
  if (fd == -1)
    return -errno;

  err = uv__cloexec(fd, 1);
  if (err) {
    uv__close(fd);
    return err;
  }

  return fd;
}


int uv__dup2_cloexec(int oldfd, int newfd) {
  int r;
<<<<<<< HEAD
#if defined(__FreeBSD__)
=======
#if (defined(__FreeBSD__) && __FreeBSD__ >= 10) || defined(__NetBSD__)
>>>>>>> 4056fbe4
  r = dup3(oldfd, newfd, O_CLOEXEC);
  if (r == -1)
    return -errno;
  return r;
#elif defined(__linux__)
  static int no_dup3;
  if (!no_dup3) {
    do
      r = uv__dup3(oldfd, newfd, UV__O_CLOEXEC);
    while (r == -1 && errno == EBUSY);
    if (r != -1)
      return r;
    if (errno != ENOSYS)
      return -errno;
    /* Fall through. */
    no_dup3 = 1;
  }
#endif
  {
    int err;
    do
      r = dup2(oldfd, newfd);
#if defined(__linux__)
    while (r == -1 && errno == EBUSY);
#else
    while (0);  /* Never retry. */
#endif

    if (r == -1)
      return -errno;

    err = uv__cloexec(newfd, 1);
    if (err) {
      uv__close(newfd);
      return err;
    }

    return r;
  }
}


int uv_os_homedir(char* buffer, size_t* size) {
  uv_passwd_t pwd;
  char* buf;
  size_t len;
  int r;

  if (buffer == NULL || size == NULL || *size == 0)
    return -EINVAL;

  /* Check if the HOME environment variable is set first */
  buf = getenv("HOME");

  if (buf != NULL) {
    len = strlen(buf);

    if (len >= *size) {
      *size = len + 1;
      return -ENOBUFS;
    }

    memcpy(buffer, buf, len + 1);
    *size = len;

    return 0;
  }

  /* HOME is not set, so call uv__getpwuid_r() */
  r = uv__getpwuid_r(&pwd);

  if (r != 0) {
    return r;
  }

  len = strlen(pwd.homedir);

  if (len >= *size) {
    *size = len + 1;
    uv_os_free_passwd(&pwd);
    return -ENOBUFS;
  }

  memcpy(buffer, pwd.homedir, len + 1);
  *size = len;
  uv_os_free_passwd(&pwd);

  return 0;
}


int uv_os_tmpdir(char* buffer, size_t* size) {
  const char* buf;
  size_t len;

  if (buffer == NULL || size == NULL || *size == 0)
    return -EINVAL;

#define CHECK_ENV_VAR(name)                                                   \
  do {                                                                        \
    buf = getenv(name);                                                       \
    if (buf != NULL)                                                          \
      goto return_buffer;                                                     \
  }                                                                           \
  while (0)

  /* Check the TMPDIR, TMP, TEMP, and TEMPDIR environment variables in order */
  CHECK_ENV_VAR("TMPDIR");
  CHECK_ENV_VAR("TMP");
  CHECK_ENV_VAR("TEMP");
  CHECK_ENV_VAR("TEMPDIR");

#undef CHECK_ENV_VAR

  /* No temp environment variables defined */
  #if defined(__ANDROID__)
    buf = "/data/local/tmp";
  #else
    buf = "/tmp";
  #endif

return_buffer:
  len = strlen(buf);

  if (len >= *size) {
    *size = len + 1;
    return -ENOBUFS;
  }

  /* The returned directory should not have a trailing slash. */
  if (len > 1 && buf[len - 1] == '/') {
    len--;
  }

  memcpy(buffer, buf, len + 1);
  buffer[len] = '\0';
  *size = len;

  return 0;
}


int uv__getpwuid_r(uv_passwd_t* pwd) {
  struct passwd pw;
  struct passwd* result;
  char* buf;
  uid_t uid;
  size_t bufsize;
  size_t name_size;
  size_t homedir_size;
  size_t shell_size;
  long initsize;
  int r;
#if defined(__ANDROID_API__) && __ANDROID_API__ < 21
  int (*getpwuid_r)(uid_t, struct passwd*, char*, size_t, struct passwd**);

  getpwuid_r = dlsym(RTLD_DEFAULT, "getpwuid_r");
  if (getpwuid_r == NULL)
    return -ENOSYS;
#endif

  if (pwd == NULL)
    return -EINVAL;

  initsize = sysconf(_SC_GETPW_R_SIZE_MAX);

  if (initsize <= 0)
    bufsize = 4096;
  else
    bufsize = (size_t) initsize;

  uid = geteuid();
  buf = NULL;

  for (;;) {
    uv__free(buf);
    buf = uv__malloc(bufsize);

    if (buf == NULL)
      return -ENOMEM;

    r = getpwuid_r(uid, &pw, buf, bufsize, &result);

    if (r != ERANGE)
      break;

    bufsize *= 2;
  }

  if (r != 0) {
    uv__free(buf);
    return -r;
  }

  if (result == NULL) {
    uv__free(buf);
    return -ENOENT;
  }

  /* Allocate memory for the username, shell, and home directory */
  name_size = strlen(pw.pw_name) + 1;
  homedir_size = strlen(pw.pw_dir) + 1;
  shell_size = strlen(pw.pw_shell) + 1;
  pwd->username = uv__malloc(name_size + homedir_size + shell_size);

  if (pwd->username == NULL) {
    uv__free(buf);
    return -ENOMEM;
  }

  /* Copy the username */
  memcpy(pwd->username, pw.pw_name, name_size);

  /* Copy the home directory */
  pwd->homedir = pwd->username + name_size;
  memcpy(pwd->homedir, pw.pw_dir, homedir_size);

  /* Copy the shell */
  pwd->shell = pwd->homedir + homedir_size;
  memcpy(pwd->shell, pw.pw_shell, shell_size);

  /* Copy the uid and gid */
  pwd->uid = pw.pw_uid;
  pwd->gid = pw.pw_gid;

  uv__free(buf);

  return 0;
}


void uv_os_free_passwd(uv_passwd_t* pwd) {
  if (pwd == NULL)
    return;

  /*
    The memory for name, shell, and homedir are allocated in a single
    uv__malloc() call. The base of the pointer is stored in pwd->username, so
    that is the field that needs to be freed.
  */
  uv__free(pwd->username);
  pwd->username = NULL;
  pwd->shell = NULL;
  pwd->homedir = NULL;
}


int uv_os_get_passwd(uv_passwd_t* pwd) {
  return uv__getpwuid_r(pwd);
}


int uv_translate_sys_error(int sys_errno) {
  /* If < 0 then it's already a libuv error. */
  return sys_errno <= 0 ? sys_errno : -sys_errno;
}


int uv_os_getenv(const char* name, char* buffer, size_t* size) {
  char* var;
  size_t len;

  if (name == NULL || buffer == NULL || size == NULL || *size == 0)
    return -EINVAL;

  var = getenv(name);

  if (var == NULL)
    return -ENOENT;

  len = strlen(var);

  if (len >= *size) {
    *size = len + 1;
    return -ENOBUFS;
  }

  memcpy(buffer, var, len + 1);
  *size = len;

  return 0;
}


int uv_os_setenv(const char* name, const char* value) {
  if (name == NULL || value == NULL)
    return -EINVAL;

  if (setenv(name, value, 1) != 0)
    return -errno;

  return 0;
}


int uv_os_unsetenv(const char* name) {
  if (name == NULL)
    return -EINVAL;

  if (unsetenv(name) != 0)
    return -errno;

  return 0;
}


int uv_os_gethostname(char* buffer, size_t* size) {
  /*
    On some platforms, if the input buffer is not large enough, gethostname()
    succeeds, but truncates the result. libuv can detect this and return ENOBUFS
    instead by creating a large enough buffer and comparing the hostname length
    to the size input.
  */
  char buf[MAXHOSTNAMELEN + 1];
  size_t len;

  if (buffer == NULL || size == NULL || *size == 0)
    return -EINVAL;

  if (gethostname(buf, sizeof(buf)) != 0)
    return -errno;

  buf[sizeof(buf) - 1] = '\0'; /* Null terminate, just to be safe. */
  len = strlen(buf);

  if (len >= *size) {
    *size = len + 1;
    return -ENOBUFS;
  }

  memcpy(buffer, buf, len + 1);
  *size = len;
  return 0;
<<<<<<< HEAD
=======
}


uv_os_fd_t uv_get_osfhandle(int fd) {
  return fd;
}


uv_pid_t uv_os_getppid(void) {
  return getppid();
>>>>>>> 4056fbe4
}<|MERGE_RESOLUTION|>--- conflicted
+++ resolved
@@ -70,7 +70,7 @@
 # if defined(__NetBSD__)
 #  define uv__accept4(a, b, c, d) paccept((a), (b), (c), NULL, (d))
 # endif
-# if (defined(__FreeBSD__) && __FreeBSD__ >= 10) || defined(__NetBSD__)
+# if defined(__FreeBSD__) || defined(__NetBSD__)
 #  define UV__SOCK_NONBLOCK SOCK_NONBLOCK
 #  define UV__SOCK_CLOEXEC  SOCK_CLOEXEC
 # endif
@@ -465,13 +465,7 @@
   assert(sockfd >= 0);
 
   while (1) {
-<<<<<<< HEAD
-#if defined(__linux__) || defined(__FreeBSD__)
-=======
-#if defined(__linux__)                          || \
-    (defined(__FreeBSD__) && __FreeBSD__ >= 10) || \
-    defined(__NetBSD__)
->>>>>>> 4056fbe4
+#if defined(__linux__) || defined(__FreeBSD__) || defined(__NetBSD__)
     static int no_accept4;
 
     if (no_accept4)
@@ -997,11 +991,7 @@
 
 int uv__dup2_cloexec(int oldfd, int newfd) {
   int r;
-<<<<<<< HEAD
-#if defined(__FreeBSD__)
-=======
-#if (defined(__FreeBSD__) && __FreeBSD__ >= 10) || defined(__NetBSD__)
->>>>>>> 4056fbe4
+#if defined(__FreeBSD__) || defined(__NetBSD__)
   r = dup3(oldfd, newfd, O_CLOEXEC);
   if (r == -1)
     return -errno;
@@ -1335,17 +1325,9 @@
   memcpy(buffer, buf, len + 1);
   *size = len;
   return 0;
-<<<<<<< HEAD
-=======
-}
-
-
-uv_os_fd_t uv_get_osfhandle(int fd) {
-  return fd;
 }
 
 
 uv_pid_t uv_os_getppid(void) {
   return getppid();
->>>>>>> 4056fbe4
 }