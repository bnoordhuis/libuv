/* Copyright Joyent, Inc. and other Node contributors. All rights reserved.
 * Permission is hereby granted, free of charge, to any person obtaining a copy
 * of this software and associated documentation files (the "Software"), to
 * deal in the Software without restriction, including without limitation the
 * rights to use, copy, modify, merge, publish, distribute, sublicense, and/or
 * sell copies of the Software, and to permit persons to whom the Software is
 * furnished to do so, subject to the following conditions:
 *
 * The above copyright notice and this permission notice shall be included in
 * all copies or substantial portions of the Software.
 *
 * THE SOFTWARE IS PROVIDED "AS IS", WITHOUT WARRANTY OF ANY KIND, EXPRESS OR
 * IMPLIED, INCLUDING BUT NOT LIMITED TO THE WARRANTIES OF MERCHANTABILITY,
 * FITNESS FOR A PARTICULAR PURPOSE AND NONINFRINGEMENT. IN NO EVENT SHALL THE
 * AUTHORS OR COPYRIGHT HOLDERS BE LIABLE FOR ANY CLAIM, DAMAGES OR OTHER
 * LIABILITY, WHETHER IN AN ACTION OF CONTRACT, TORT OR OTHERWISE, ARISING
 * FROM, OUT OF OR IN CONNECTION WITH THE SOFTWARE OR THE USE OR OTHER DEALINGS
 * IN THE SOFTWARE.
 */

#include "uv.h"
#include "internal.h"

#include <stddef.h> /* NULL */
#include <stdio.h> /* printf */
#include <stdlib.h>
#include <string.h> /* strerror */
#include <errno.h>
#include <assert.h>
#include <unistd.h>
#include <sys/types.h>
#include <sys/stat.h>
#include <fcntl.h>
#include <sys/socket.h>
#include <sys/un.h>
#include <netinet/in.h>
#include <arpa/inet.h>
#include <limits.h> /* INT_MAX, PATH_MAX */
#include <sys/uio.h> /* writev */

#ifdef __linux__
# include <sys/ioctl.h>
#endif

#ifdef __sun
# include <sys/types.h>
# include <sys/wait.h>
#endif

#ifdef __APPLE__
# include <mach-o/dyld.h> /* _NSGetExecutablePath */
# include <sys/filio.h>
# include <sys/ioctl.h>
#endif

#ifdef __FreeBSD__
# include <sys/sysctl.h>
# include <sys/filio.h>
# include <sys/ioctl.h>
# include <sys/wait.h>
#endif

static void uv__run_pending(uv_loop_t* loop);

/* Verify that uv_buf_t is ABI-compatible with struct iovec. */
STATIC_ASSERT(sizeof(uv_buf_t) == sizeof(struct iovec));
STATIC_ASSERT(sizeof(&((uv_buf_t*) 0)->base) ==
              sizeof(((struct iovec*) 0)->iov_base));
STATIC_ASSERT(sizeof(&((uv_buf_t*) 0)->len) ==
              sizeof(((struct iovec*) 0)->iov_len));
STATIC_ASSERT(offsetof(uv_buf_t, base) == offsetof(struct iovec, iov_base));
STATIC_ASSERT(offsetof(uv_buf_t, len) == offsetof(struct iovec, iov_len));


uint64_t uv_hrtime(void) {
  return uv__hrtime(UV_CLOCK_PRECISE);
}


void uv_close(uv_handle_t* handle, uv_close_cb close_cb) {
  assert(!(handle->flags & (UV_CLOSING | UV_CLOSED)));

  handle->flags |= UV_CLOSING;
  handle->close_cb = close_cb;

  switch (handle->type) {
  case UV_NAMED_PIPE:
    uv__pipe_close((uv_pipe_t*)handle);
    break;

  case UV_TTY:
    uv__stream_close((uv_stream_t*)handle);
    break;

  case UV_TCP:
    uv__tcp_close((uv_tcp_t*)handle);
    break;

  case UV_UDP:
    uv__udp_close((uv_udp_t*)handle);
    break;

  case UV_PREPARE:
    uv__prepare_close((uv_prepare_t*)handle);
    break;

  case UV_CHECK:
    uv__check_close((uv_check_t*)handle);
    break;

  case UV_IDLE:
    uv__idle_close((uv_idle_t*)handle);
    break;

  case UV_ASYNC:
    uv__async_close((uv_async_t*)handle);
    break;

  case UV_TIMER:
    uv__timer_close((uv_timer_t*)handle);
    break;

  case UV_PROCESS:
    uv__process_close((uv_process_t*)handle);
    break;

  case UV_FS_EVENT:
    uv__fs_event_close((uv_fs_event_t*)handle);
    break;

  case UV_POLL:
    uv__poll_close((uv_poll_t*)handle);
    break;

  case UV_FS_POLL:
    uv__fs_poll_close((uv_fs_poll_t*)handle);
    break;

  case UV_SIGNAL:
    uv__signal_close((uv_signal_t*) handle);
    /* Signal handles may not be closed immediately. The signal code will */
    /* itself close uv__make_close_pending whenever appropriate. */
    return;

  default:
    assert(0);
  }

  uv__make_close_pending(handle);
}


void uv__make_close_pending(uv_handle_t* handle) {
  assert(handle->flags & UV_CLOSING);
  assert(!(handle->flags & UV_CLOSED));
  handle->next_closing = handle->loop->closing_handles;
  handle->loop->closing_handles = handle;
}


static void uv__finish_close(uv_handle_t* handle) {
  /* Note: while the handle is in the UV_CLOSING state now, it's still possible
   * for it to be active in the sense that uv__is_active() returns true.
   * A good example is when the user calls uv_shutdown(), immediately followed
   * by uv_close(). The handle is considered active at this point because the
   * completion of the shutdown req is still pending.
   */
  assert(handle->flags & UV_CLOSING);
  assert(!(handle->flags & UV_CLOSED));
  handle->flags |= UV_CLOSED;

  switch (handle->type) {
    case UV_PREPARE:
    case UV_CHECK:
    case UV_IDLE:
    case UV_ASYNC:
    case UV_TIMER:
    case UV_PROCESS:
    case UV_FS_EVENT:
    case UV_FS_POLL:
    case UV_POLL:
    case UV_SIGNAL:
      break;

    case UV_NAMED_PIPE:
    case UV_TCP:
    case UV_TTY:
      uv__stream_destroy((uv_stream_t*)handle);
      break;

    case UV_UDP:
      uv__udp_finish_close((uv_udp_t*)handle);
      break;

    default:
      assert(0);
      break;
  }

  uv__handle_unref(handle);
  QUEUE_REMOVE(&handle->handle_queue);

  if (handle->close_cb) {
    handle->close_cb(handle);
  }
}


static void uv__run_closing_handles(uv_loop_t* loop) {
  uv_handle_t* p;
  uv_handle_t* q;

  p = loop->closing_handles;
  loop->closing_handles = NULL;

  while (p) {
    q = p->next_closing;
    uv__finish_close(p);
    p = q;
  }
}


int uv_is_closing(const uv_handle_t* handle) {
  return uv__is_closing(handle);
}


int uv_backend_fd(const uv_loop_t* loop) {
  return loop->backend_fd;
}


int uv_backend_timeout(const uv_loop_t* loop) {
  if (loop->stop_flag != 0)
    return 0;

  if (!uv__has_active_handles(loop) && !uv__has_active_reqs(loop))
    return 0;

  if (!QUEUE_EMPTY(&loop->idle_handles))
    return 0;

  if (loop->closing_handles)
    return 0;

  return uv__next_timeout(loop);
}


static int uv__loop_alive(uv_loop_t* loop) {
  return uv__has_active_handles(loop) ||
         uv__has_active_reqs(loop) ||
         loop->closing_handles != NULL;
}


int uv_run(uv_loop_t* loop, uv_run_mode mode) {
  int timeout;
  int r;

  r = uv__loop_alive(loop);
  while (r != 0 && loop->stop_flag == 0) {
    UV_TICK_START(loop, mode);

    uv__update_time(loop);
    uv__run_timers(loop);
    uv__run_idle(loop);
    uv__run_prepare(loop);
    uv__run_pending(loop);

    timeout = 0;
    if ((mode & UV_RUN_NOWAIT) == 0)
      timeout = uv_backend_timeout(loop);

    uv__io_poll(loop, timeout);
    uv__run_check(loop);
    uv__run_closing_handles(loop);

    if (mode == UV_RUN_ONCE) {
      /* UV_RUN_ONCE implies forward progess: at least one callback must have
       * been invoked when it returns. uv__io_poll() can return without doing
       * I/O (meaning: no callbacks) when its timeout expires - which means we
       * have pending timers that satisfy the forward progress constraint.
       *
       * UV_RUN_NOWAIT makes no guarantees about progress so it's omitted from
       * the check.
       */
      uv__update_time(loop);
      uv__run_timers(loop);
    }

    r = uv__loop_alive(loop);
    UV_TICK_STOP(loop, mode);

    if (mode & (UV_RUN_ONCE | UV_RUN_NOWAIT))
      break;
  }

  /* The if statement lets gcc compile it to a conditional store. Avoids
   * dirtying a cache line.
   */
  if (loop->stop_flag != 0)
    loop->stop_flag = 0;

  return r;
}


void uv_update_time(uv_loop_t* loop) {
  uv__update_time(loop);
}


int uv_is_active(const uv_handle_t* handle) {
  return uv__is_active(handle);
}


/* Open a socket in non-blocking close-on-exec mode, atomically if possible. */
int uv__socket(int domain, int type, int protocol) {
  int sockfd;
  int err;

#if defined(SOCK_NONBLOCK) && defined(SOCK_CLOEXEC)
  sockfd = socket(domain, type | SOCK_NONBLOCK | SOCK_CLOEXEC, protocol);
  if (sockfd != -1)
    return sockfd;

  if (errno != EINVAL)
    return -errno;
#endif

  sockfd = socket(domain, type, protocol);
  if (sockfd == -1)
    return -errno;

  err = uv__nonblock(sockfd, 1);
  if (err == 0)
    err = uv__cloexec(sockfd, 1);

  if (err) {
    uv__close(sockfd);
    return err;
  }

#if defined(SO_NOSIGPIPE)
  {
    int on = 1;
    setsockopt(sockfd, SOL_SOCKET, SO_NOSIGPIPE, &on, sizeof(on));
  }
#endif

  return sockfd;
}


int uv__accept(int sockfd) {
  int peerfd;
  int err;

  assert(sockfd >= 0);

  while (1) {
#if defined(__linux__)
    static int no_accept4;

    if (no_accept4)
      goto skip;

    peerfd = uv__accept4(sockfd,
                         NULL,
                         NULL,
                         UV__SOCK_NONBLOCK|UV__SOCK_CLOEXEC);
    if (peerfd != -1)
      return peerfd;

    if (errno == EINTR)
      continue;

    if (errno != ENOSYS)
      return -errno;

    no_accept4 = 1;
skip:
#endif

    peerfd = accept(sockfd, NULL, NULL);
    if (peerfd == -1) {
      if (errno == EINTR)
        continue;
      return -errno;
    }

    err = uv__cloexec(peerfd, 1);
    if (err == 0)
      err = uv__nonblock(peerfd, 1);

    if (err) {
      uv__close(peerfd);
      return err;
    }

    return peerfd;
  }
}


int uv__close(int fd) {
  int saved_errno;
  int rc;

  assert(fd > -1);  /* Catch uninitialized io_watcher.fd bugs. */
  assert(fd > STDERR_FILENO);  /* Catch stdio close bugs. */

  saved_errno = errno;
  rc = close(fd);
  if (rc == -1) {
    rc = -errno;
    if (rc == -EINTR)
      rc = -EINPROGRESS;  /* For platform/libc consistency. */
    errno = saved_errno;
  }

  return rc;
}


#if defined(__linux__) || defined(__FreeBSD__) || defined(__APPLE__)

int uv__nonblock(int fd, int set) {
  int r;

  do
    r = ioctl(fd, FIONBIO, &set);
  while (r == -1 && errno == EINTR);

  if (r)
    return -errno;

  return 0;
}


int uv__cloexec(int fd, int set) {
  int r;

  do
    r = ioctl(fd, set ? FIOCLEX : FIONCLEX);
  while (r == -1 && errno == EINTR);

  if (r)
    return -errno;

  return 0;
}

#else /* !(defined(__linux__) || defined(__FreeBSD__) || defined(__APPLE__)) */

int uv__nonblock(int fd, int set) {
  int flags;
  int r;

  do
    r = fcntl(fd, F_GETFL);
  while (r == -1 && errno == EINTR);

  if (r == -1)
    return -errno;

  /* Bail out now if already set/clear. */
  if (!!(r & O_NONBLOCK) == !!set)
    return 0;

  if (set)
    flags = r | O_NONBLOCK;
  else
    flags = r & ~O_NONBLOCK;

  do
    r = fcntl(fd, F_SETFL, flags);
  while (r == -1 && errno == EINTR);

  if (r)
    return -errno;

  return 0;
}


int uv__cloexec(int fd, int set) {
  int flags;
  int r;

  do
    r = fcntl(fd, F_GETFD);
  while (r == -1 && errno == EINTR);

  if (r == -1)
    return -errno;

  /* Bail out now if already set/clear. */
  if (!!(r & FD_CLOEXEC) == !!set)
    return 0;

  if (set)
    flags = r | FD_CLOEXEC;
  else
    flags = r & ~FD_CLOEXEC;

  do
    r = fcntl(fd, F_SETFD, flags);
  while (r == -1 && errno == EINTR);

  if (r)
    return -errno;

  return 0;
}

#endif /* defined(__linux__) || defined(__FreeBSD__) || defined(__APPLE__) */


/* This function is not execve-safe, there is a race window
 * between the call to dup() and fcntl(FD_CLOEXEC).
 */
int uv__dup(int fd) {
  int err;

  fd = dup(fd);

  if (fd == -1)
    return -errno;

  err = uv__cloexec(fd, 1);
  if (err) {
    uv__close(fd);
    return err;
  }

  return fd;
}


int uv_cwd(char* buffer, size_t size) {
  if (buffer == NULL)
    return -EINVAL;

  if (size == 0)
    return -EINVAL;

  if (getcwd(buffer, size) == NULL)
    return -errno;

  return 0;
}


int uv_chdir(const char* dir) {
  if (chdir(dir))
    return -errno;

  return 0;
}


void uv_disable_stdio_inheritance(void) {
  int fd;

  /* Set the CLOEXEC flag on all open descriptors. Unconditionally try the
   * first 16 file descriptors. After that, bail out after the first error.
   */
  for (fd = 0; ; fd++)
    if (uv__cloexec(fd, 1) && fd > 15)
      break;
}


static void uv__run_pending(uv_loop_t* loop) {
  QUEUE* q;
  uv__io_t* w;

  while (!QUEUE_EMPTY(&loop->pending_queue)) {
    q = QUEUE_HEAD(&loop->pending_queue);
    QUEUE_REMOVE(q);
    QUEUE_INIT(q);

    w = QUEUE_DATA(q, uv__io_t, pending_queue);
    w->cb(loop, w, UV__POLLOUT);
  }
}


static unsigned int next_power_of_two(unsigned int val) {
  val -= 1;
  val |= val >> 1;
  val |= val >> 2;
  val |= val >> 4;
  val |= val >> 8;
  val |= val >> 16;
  val += 1;
  return val;
}

static void maybe_resize(uv_loop_t* loop, unsigned int len) {
  uv__io_t** watchers;
  void* fake_watcher_list;
  void* fake_watcher_count;
  unsigned int nwatchers;
  unsigned int i;

  if (len <= loop->nwatchers)
    return;

  /* Preserve fake watcher list and count at the end of the watchers */
  if (loop->watchers != NULL) {
    fake_watcher_list = loop->watchers[loop->nwatchers];
    fake_watcher_count = loop->watchers[loop->nwatchers + 1];
  } else {
    fake_watcher_list = NULL;
    fake_watcher_count = NULL;
  }

  nwatchers = next_power_of_two(len + 2) - 2;
  watchers = realloc(loop->watchers,
                     (nwatchers + 2) * sizeof(loop->watchers[0]));

  if (watchers == NULL)
    abort();
  for (i = loop->nwatchers; i < nwatchers; i++)
    watchers[i] = NULL;
  watchers[nwatchers] = fake_watcher_list;
  watchers[nwatchers + 1] = fake_watcher_count;

  loop->watchers = watchers;
  loop->nwatchers = nwatchers;
}


void uv__io_init(uv__io_t* w, uv__io_cb cb, int fd) {
  assert(cb != NULL);
  assert(fd >= -1);
  QUEUE_INIT(&w->pending_queue);
  QUEUE_INIT(&w->watcher_queue);
  w->cb = cb;
  w->fd = fd;
  w->events = 0;
  w->pevents = 0;

#if defined(UV_HAVE_KQUEUE)
  w->rcount = 0;
  w->wcount = 0;
#endif /* defined(UV_HAVE_KQUEUE) */
}


void uv__io_start(uv_loop_t* loop, uv__io_t* w, unsigned int events) {
  assert(0 == (events & ~(UV__POLLIN | UV__POLLOUT)));
  assert(0 != events);
  assert(w->fd >= 0);
  assert(w->fd < INT_MAX);

  w->pevents |= events;
  maybe_resize(loop, w->fd + 1);

#if !defined(__sun)
  /* The event ports backend needs to rearm all file descriptors on each and
   * every tick of the event loop but the other backends allow us to
   * short-circuit here if the event mask is unchanged.
   */
  if (w->events == w->pevents) {
    if (w->events == 0 && !QUEUE_EMPTY(&w->watcher_queue)) {
      QUEUE_REMOVE(&w->watcher_queue);
      QUEUE_INIT(&w->watcher_queue);
    }
    return;
  }
#endif

  if (QUEUE_EMPTY(&w->watcher_queue))
    QUEUE_INSERT_TAIL(&loop->watcher_queue, &w->watcher_queue);

  if (loop->watchers[w->fd] == NULL) {
    loop->watchers[w->fd] = w;
    loop->nfds++;
  }
}


void uv__io_stop(uv_loop_t* loop, uv__io_t* w, unsigned int events) {
  assert(0 == (events & ~(UV__POLLIN | UV__POLLOUT)));
  assert(0 != events);

  if (w->fd == -1)
    return;

  assert(w->fd >= 0);

  /* Happens when uv__io_stop() is called on a handle that was never started. */
  if ((unsigned) w->fd >= loop->nwatchers)
    return;

  w->pevents &= ~events;

  if (w->pevents == 0) {
    QUEUE_REMOVE(&w->watcher_queue);
    QUEUE_INIT(&w->watcher_queue);

    if (loop->watchers[w->fd] != NULL) {
      assert(loop->watchers[w->fd] == w);
      assert(loop->nfds > 0);
      loop->watchers[w->fd] = NULL;
      loop->nfds--;
      w->events = 0;
    }
  }
  else if (QUEUE_EMPTY(&w->watcher_queue))
    QUEUE_INSERT_TAIL(&loop->watcher_queue, &w->watcher_queue);
}


void uv__io_close(uv_loop_t* loop, uv__io_t* w) {
  uv__io_stop(loop, w, UV__POLLIN | UV__POLLOUT);
<<<<<<< HEAD
  QUEUE_REMOVE(&w->pending_queue);
=======
  ngx_queue_remove(&w->pending_queue);

  /* Remove stale events for this file descriptor */
  uv__platform_invalidate_fd(loop, w->fd);
>>>>>>> f50ccd52
}


void uv__io_feed(uv_loop_t* loop, uv__io_t* w) {
  if (QUEUE_EMPTY(&w->pending_queue))
    QUEUE_INSERT_TAIL(&loop->pending_queue, &w->pending_queue);
}


int uv__io_active(const uv__io_t* w, unsigned int events) {
  assert(0 == (events & ~(UV__POLLIN | UV__POLLOUT)));
  assert(0 != events);
  return 0 != (w->pevents & events);
}<|MERGE_RESOLUTION|>--- conflicted
+++ resolved
@@ -721,14 +721,10 @@
 
 void uv__io_close(uv_loop_t* loop, uv__io_t* w) {
   uv__io_stop(loop, w, UV__POLLIN | UV__POLLOUT);
-<<<<<<< HEAD
   QUEUE_REMOVE(&w->pending_queue);
-=======
-  ngx_queue_remove(&w->pending_queue);
 
   /* Remove stale events for this file descriptor */
   uv__platform_invalidate_fd(loop, w->fd);
->>>>>>> f50ccd52
 }
 
 
