libuv is licensed for use as follows:

====
Copyright (c) 2015-present libuv project contributors.

Permission is hereby granted, free of charge, to any person obtaining a copy
of this software and associated documentation files (the "Software"), to
deal in the Software without restriction, including without limitation the
rights to use, copy, modify, merge, publish, distribute, sublicense, and/or
sell copies of the Software, and to permit persons to whom the Software is
furnished to do so, subject to the following conditions:

The above copyright notice and this permission notice shall be included in
all copies or substantial portions of the Software.

THE SOFTWARE IS PROVIDED "AS IS", WITHOUT WARRANTY OF ANY KIND, EXPRESS OR
IMPLIED, INCLUDING BUT NOT LIMITED TO THE WARRANTIES OF MERCHANTABILITY,
FITNESS FOR A PARTICULAR PURPOSE AND NONINFRINGEMENT. IN NO EVENT SHALL THE
AUTHORS OR COPYRIGHT HOLDERS BE LIABLE FOR ANY CLAIM, DAMAGES OR OTHER
LIABILITY, WHETHER IN AN ACTION OF CONTRACT, TORT OR OTHERWISE, ARISING
FROM, OUT OF OR IN CONNECTION WITH THE SOFTWARE OR THE USE OR OTHER DEALINGS
IN THE SOFTWARE.
====

This license applies to parts of libuv originating from the
https://github.com/joyent/libuv repository:

====

Copyright Joyent, Inc. and other Node contributors. All rights reserved.
Permission is hereby granted, free of charge, to any person obtaining a copy
of this software and associated documentation files (the "Software"), to
deal in the Software without restriction, including without limitation the
rights to use, copy, modify, merge, publish, distribute, sublicense, and/or
sell copies of the Software, and to permit persons to whom the Software is
furnished to do so, subject to the following conditions:

The above copyright notice and this permission notice shall be included in
all copies or substantial portions of the Software.

THE SOFTWARE IS PROVIDED "AS IS", WITHOUT WARRANTY OF ANY KIND, EXPRESS OR
IMPLIED, INCLUDING BUT NOT LIMITED TO THE WARRANTIES OF MERCHANTABILITY,
FITNESS FOR A PARTICULAR PURPOSE AND NONINFRINGEMENT. IN NO EVENT SHALL THE
AUTHORS OR COPYRIGHT HOLDERS BE LIABLE FOR ANY CLAIM, DAMAGES OR OTHER
LIABILITY, WHETHER IN AN ACTION OF CONTRACT, TORT OR OTHERWISE, ARISING
FROM, OUT OF OR IN CONNECTION WITH THE SOFTWARE OR THE USE OR OTHER DEALINGS
IN THE SOFTWARE.

====

This license applies to all parts of libuv that are not externally
maintained libraries.

The externally maintained libraries used by libuv are:

  - tree.h (from FreeBSD), copyright Niels Provos. Two clause BSD license.

  - inet_pton and inet_ntop implementations, contained in src/inet.c, are
    copyright the Internet Systems Consortium, Inc., and licensed under the ISC
    license.

<<<<<<< HEAD
  - pthread-fixes.h, pthread-fixes.c, copyright Google Inc. and Sony Mobile
    Communications AB. Three clause BSD license.
=======
  - stdint-msvc2008.h (from msinttypes), copyright Alexander Chemeris. Three
    clause BSD license.

  - pthread-fixes.c, copyright Google Inc. and Sony Mobile Communications AB.
    Three clause BSD license.
>>>>>>> 4056fbe4

  - android-ifaddrs.h, android-ifaddrs.c, copyright Berkeley Software Design
    Inc, Kenneth MacKay and Emergya (Cloud4all, FP7/2007-2013, grant agreement
    n° 289016). Three clause BSD license.<|MERGE_RESOLUTION|>--- conflicted
+++ resolved
@@ -59,16 +59,8 @@
     copyright the Internet Systems Consortium, Inc., and licensed under the ISC
     license.
 
-<<<<<<< HEAD
-  - pthread-fixes.h, pthread-fixes.c, copyright Google Inc. and Sony Mobile
-    Communications AB. Three clause BSD license.
-=======
-  - stdint-msvc2008.h (from msinttypes), copyright Alexander Chemeris. Three
-    clause BSD license.
-
   - pthread-fixes.c, copyright Google Inc. and Sony Mobile Communications AB.
     Three clause BSD license.
->>>>>>> 4056fbe4
 
   - android-ifaddrs.h, android-ifaddrs.c, copyright Berkeley Software Design
     Inc, Kenneth MacKay and Emergya (Cloud4all, FP7/2007-2013, grant agreement
