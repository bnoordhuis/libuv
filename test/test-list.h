/* Copyright Joyent, Inc. and other Node contributors. All rights reserved.
 *
 * Permission is hereby granted, free of charge, to any person obtaining a copy
 * of this software and associated documentation files (the "Software"), to
 * deal in the Software without restriction, including without limitation the
 * rights to use, copy, modify, merge, publish, distribute, sublicense, and/or
 * sell copies of the Software, and to permit persons to whom the Software is
 * furnished to do so, subject to the following conditions:
 *
 * The above copyright notice and this permission notice shall be included in
 * all copies or substantial portions of the Software.
 *
 * THE SOFTWARE IS PROVIDED "AS IS", WITHOUT WARRANTY OF ANY KIND, EXPRESS OR
 * IMPLIED, INCLUDING BUT NOT LIMITED TO THE WARRANTIES OF MERCHANTABILITY,
 * FITNESS FOR A PARTICULAR PURPOSE AND NONINFRINGEMENT. IN NO EVENT SHALL THE
 * AUTHORS OR COPYRIGHT HOLDERS BE LIABLE FOR ANY CLAIM, DAMAGES OR OTHER
 * LIABILITY, WHETHER IN AN ACTION OF CONTRACT, TORT OR OTHERWISE, ARISING
 * FROM, OUT OF OR IN CONNECTION WITH THE SOFTWARE OR THE USE OR OTHER DEALINGS
 * IN THE SOFTWARE.
 */

#include "uv.h"

TEST_DECLARE   (platform_output)
TEST_DECLARE   (callback_order)
TEST_DECLARE   (close_order)
TEST_DECLARE   (run_once)
TEST_DECLARE   (run_nowait)
TEST_DECLARE   (loop_alive)
TEST_DECLARE   (loop_close)
TEST_DECLARE   (loop_instant_close)
TEST_DECLARE   (loop_stop)
TEST_DECLARE   (loop_update_time)
TEST_DECLARE   (loop_backend_timeout)
TEST_DECLARE   (loop_configure)
TEST_DECLARE   (default_loop_close)
TEST_DECLARE   (barrier_1)
TEST_DECLARE   (barrier_2)
TEST_DECLARE   (barrier_3)
TEST_DECLARE   (condvar_1)
TEST_DECLARE   (condvar_2)
TEST_DECLARE   (condvar_3)
TEST_DECLARE   (condvar_4)
TEST_DECLARE   (condvar_5)
TEST_DECLARE   (semaphore_1)
TEST_DECLARE   (semaphore_2)
TEST_DECLARE   (semaphore_3)
TEST_DECLARE   (tty)
#ifdef _WIN32
TEST_DECLARE   (tty_raw)
TEST_DECLARE   (tty_empty_write)
TEST_DECLARE   (tty_large_write)
#endif
TEST_DECLARE   (tty_file)
TEST_DECLARE   (tty_pty)
TEST_DECLARE   (stdio_over_pipes)
TEST_DECLARE   (ip6_pton)
#ifndef _WIN32
TEST_DECLARE   (ip6_invalid_interface)
#endif
TEST_DECLARE   (ipc_listen_before_write)
TEST_DECLARE   (ipc_listen_after_write)
#ifndef _WIN32
TEST_DECLARE   (ipc_send_recv_pipe)
TEST_DECLARE   (ipc_send_recv_pipe_inprocess)
#endif
TEST_DECLARE   (ipc_send_recv_tcp)
TEST_DECLARE   (ipc_send_recv_tcp_inprocess)
TEST_DECLARE   (ipc_tcp_connection)
#ifndef _WIN32
TEST_DECLARE   (ipc_closed_handle)
#endif
TEST_DECLARE   (tcp_alloc_cb_fail)
TEST_DECLARE   (tcp_ping_pong)
TEST_DECLARE   (tcp_ping_pong_v6)
TEST_DECLARE   (pipe_ping_pong)
TEST_DECLARE   (delayed_accept)
TEST_DECLARE   (multiple_listen)
#ifndef _WIN32
TEST_DECLARE   (tcp_write_after_connect)
#endif
TEST_DECLARE   (tcp_writealot)
TEST_DECLARE   (tcp_write_fail)
TEST_DECLARE   (tcp_try_write)
TEST_DECLARE   (tcp_write_queue_order)
TEST_DECLARE   (tcp_open)
TEST_DECLARE   (tcp_open_twice)
TEST_DECLARE   (tcp_open_bound)
TEST_DECLARE   (tcp_open_connected)
TEST_DECLARE   (tcp_connect_error_after_write)
TEST_DECLARE   (tcp_shutdown_after_write)
TEST_DECLARE   (tcp_bind_error_addrinuse)
TEST_DECLARE   (tcp_bind_error_addrnotavail_1)
TEST_DECLARE   (tcp_bind_error_addrnotavail_2)
TEST_DECLARE   (tcp_bind_error_fault)
TEST_DECLARE   (tcp_bind_error_inval)
TEST_DECLARE   (tcp_bind_localhost_ok)
TEST_DECLARE   (tcp_bind_invalid_flags)
TEST_DECLARE   (tcp_listen_without_bind)
TEST_DECLARE   (tcp_connect_error_fault)
TEST_DECLARE   (tcp_connect_timeout)
TEST_DECLARE   (tcp_close_while_connecting)
TEST_DECLARE   (tcp_close)
TEST_DECLARE   (tcp_create_early)
TEST_DECLARE   (tcp_create_early_bad_bind)
TEST_DECLARE   (tcp_create_early_bad_domain)
TEST_DECLARE   (tcp_create_early_accept)
#ifndef _WIN32
TEST_DECLARE   (tcp_close_accept)
TEST_DECLARE   (tcp_oob)
#endif
TEST_DECLARE   (tcp_flags)
TEST_DECLARE   (tcp_write_to_half_open_connection)
TEST_DECLARE   (tcp_unexpected_read)
TEST_DECLARE   (tcp_read_stop)
TEST_DECLARE   (tcp_bind6_error_addrinuse)
TEST_DECLARE   (tcp_bind6_error_addrnotavail)
TEST_DECLARE   (tcp_bind6_error_fault)
TEST_DECLARE   (tcp_bind6_error_inval)
TEST_DECLARE   (tcp_bind6_localhost_ok)
TEST_DECLARE   (udp_alloc_cb_fail)
TEST_DECLARE   (udp_bind)
TEST_DECLARE   (udp_bind_reuseaddr)
TEST_DECLARE   (udp_create_early)
TEST_DECLARE   (udp_create_early_bad_bind)
TEST_DECLARE   (udp_create_early_bad_domain)
TEST_DECLARE   (udp_send_and_recv)
TEST_DECLARE   (udp_send_hang_loop)
TEST_DECLARE   (udp_send_immediate)
TEST_DECLARE   (udp_send_unreachable)
TEST_DECLARE   (udp_multicast_join)
TEST_DECLARE   (udp_multicast_join6)
TEST_DECLARE   (udp_multicast_ttl)
TEST_DECLARE   (udp_multicast_interface)
TEST_DECLARE   (udp_multicast_interface6)
TEST_DECLARE   (udp_dgram_too_big)
TEST_DECLARE   (udp_dual_stack)
TEST_DECLARE   (udp_ipv6_only)
TEST_DECLARE   (udp_options)
TEST_DECLARE   (udp_options6)
TEST_DECLARE   (udp_no_autobind)
TEST_DECLARE   (udp_open)
TEST_DECLARE   (udp_open_twice)
TEST_DECLARE   (udp_try_send)
TEST_DECLARE   (pipe_bind_error_addrinuse)
TEST_DECLARE   (pipe_bind_error_addrnotavail)
TEST_DECLARE   (pipe_bind_error_inval)
#ifndef _WIN32
TEST_DECLARE   (pipe_bind_error_long_path)
#endif
TEST_DECLARE   (pipe_connect_multiple)
TEST_DECLARE   (pipe_listen_without_bind)
TEST_DECLARE   (pipe_connect_bad_name)
TEST_DECLARE   (pipe_connect_to_file)
#ifndef _WIN32
TEST_DECLARE   (pipe_connect_to_long_path)
#endif
TEST_DECLARE   (pipe_connect_on_prepare)
TEST_DECLARE   (pipe_getsockname)
TEST_DECLARE   (pipe_getsockname_abstract)
TEST_DECLARE   (pipe_getsockname_blocking)
TEST_DECLARE   (pipe_pending_instances)
TEST_DECLARE   (pipe_sendmsg)
TEST_DECLARE   (pipe_server_close)
TEST_DECLARE   (connection_fail)
TEST_DECLARE   (connection_fail_doesnt_auto_close)
TEST_DECLARE   (shutdown_close_tcp)
TEST_DECLARE   (shutdown_close_pipe)
TEST_DECLARE   (shutdown_eof)
TEST_DECLARE   (shutdown_twice)
TEST_DECLARE   (callback_stack)
TEST_DECLARE   (env_vars)
TEST_DECLARE   (error_message)
TEST_DECLARE   (sys_error)
TEST_DECLARE   (timer)
TEST_DECLARE   (timer_init)
TEST_DECLARE   (timer_again)
TEST_DECLARE   (timer_start_twice)
TEST_DECLARE   (timer_order)
TEST_DECLARE   (timer_huge_timeout)
TEST_DECLARE   (timer_huge_repeat)
TEST_DECLARE   (timer_run_once)
TEST_DECLARE   (timer_from_check)
TEST_DECLARE   (timer_null_callback)
TEST_DECLARE   (timer_early_check)
TEST_DECLARE   (idle_starvation)
TEST_DECLARE   (loop_handles)
TEST_DECLARE   (get_loadavg)
TEST_DECLARE   (walk_handles)
TEST_DECLARE   (watcher_cross_stop)
TEST_DECLARE   (ref)
TEST_DECLARE   (idle_ref)
TEST_DECLARE   (async_ref)
TEST_DECLARE   (prepare_ref)
TEST_DECLARE   (check_ref)
TEST_DECLARE   (unref_in_prepare_cb)
TEST_DECLARE   (timer_ref)
TEST_DECLARE   (timer_ref2)
TEST_DECLARE   (fs_event_ref)
TEST_DECLARE   (fs_poll_ref)
TEST_DECLARE   (tcp_ref)
TEST_DECLARE   (tcp_ref2)
TEST_DECLARE   (tcp_ref2b)
TEST_DECLARE   (tcp_ref3)
TEST_DECLARE   (tcp_ref4)
TEST_DECLARE   (udp_ref)
TEST_DECLARE   (udp_ref2)
TEST_DECLARE   (udp_ref3)
TEST_DECLARE   (pipe_ref)
TEST_DECLARE   (pipe_ref2)
TEST_DECLARE   (pipe_ref3)
TEST_DECLARE   (pipe_ref4)
#ifndef _WIN32
TEST_DECLARE   (pipe_close_stdout_read_stdin)
#endif
TEST_DECLARE   (pipe_set_non_blocking)
TEST_DECLARE   (pipe_set_chmod)
TEST_DECLARE   (process_ref)
TEST_DECLARE   (has_ref)
TEST_DECLARE   (active)
TEST_DECLARE   (embed)
TEST_DECLARE   (async)
TEST_DECLARE   (async_null_cb)
TEST_DECLARE   (eintr_handling)
TEST_DECLARE   (get_currentexe)
TEST_DECLARE   (process_title)
TEST_DECLARE   (cwd_and_chdir)
TEST_DECLARE   (get_memory)
TEST_DECLARE   (get_passwd)
TEST_DECLARE   (handle_fileno)
TEST_DECLARE   (homedir)
TEST_DECLARE   (tmpdir)
TEST_DECLARE   (hrtime)
TEST_DECLARE   (getaddrinfo_fail)
TEST_DECLARE   (getaddrinfo_fail_sync)
TEST_DECLARE   (getaddrinfo_basic)
TEST_DECLARE   (getaddrinfo_basic_sync)
TEST_DECLARE   (getaddrinfo_concurrent)
TEST_DECLARE   (gethostname)
TEST_DECLARE   (getnameinfo_basic_ip4)
TEST_DECLARE   (getnameinfo_basic_ip4_sync)
TEST_DECLARE   (getnameinfo_basic_ip6)
TEST_DECLARE   (getsockname_tcp)
TEST_DECLARE   (getsockname_udp)
TEST_DECLARE   (fail_always)
TEST_DECLARE   (pass_always)
TEST_DECLARE   (socket_buffer_size)
TEST_DECLARE   (spawn_fails)
#ifndef _WIN32
TEST_DECLARE   (spawn_fails_check_for_waitpid_cleanup)
#endif
TEST_DECLARE   (spawn_exit_code)
TEST_DECLARE   (spawn_stdout)
TEST_DECLARE   (spawn_stdin)
TEST_DECLARE   (spawn_stdio_greater_than_3)
TEST_DECLARE   (spawn_ignored_stdio)
TEST_DECLARE   (spawn_and_kill)
TEST_DECLARE   (spawn_detached)
TEST_DECLARE   (spawn_and_kill_with_std)
TEST_DECLARE   (spawn_and_ping)
TEST_DECLARE   (spawn_preserve_env)
TEST_DECLARE   (spawn_setuid_fails)
TEST_DECLARE   (spawn_setgid_fails)
TEST_DECLARE   (spawn_stdout_to_file)
TEST_DECLARE   (spawn_stdout_and_stderr_to_file)
TEST_DECLARE   (spawn_stdout_and_stderr_to_file2)
TEST_DECLARE   (spawn_stdout_and_stderr_to_file_swap)
TEST_DECLARE   (spawn_auto_unref)
TEST_DECLARE   (spawn_closed_process_io)
TEST_DECLARE   (spawn_reads_child_path)
TEST_DECLARE   (spawn_inherit_streams)
TEST_DECLARE   (spawn_quoted_path)
TEST_DECLARE   (spawn_tcp_server)
TEST_DECLARE   (fs_poll)
TEST_DECLARE   (fs_poll_getpath)
TEST_DECLARE   (kill)
TEST_DECLARE   (fs_file_noent)
TEST_DECLARE   (fs_file_nametoolong)
TEST_DECLARE   (fs_file_loop)
TEST_DECLARE   (fs_file_async)
TEST_DECLARE   (fs_file_sync)
TEST_DECLARE   (fs_file_write_null_buffer)
TEST_DECLARE   (fs_async_dir)
TEST_DECLARE   (fs_async_sendfile)
TEST_DECLARE   (fs_mkdtemp)
TEST_DECLARE   (fs_fstat)
TEST_DECLARE   (fs_access)
TEST_DECLARE   (fs_chmod)
TEST_DECLARE   (fs_copyfile)
TEST_DECLARE   (fs_unlink_readonly)
TEST_DECLARE   (fs_chown)
TEST_DECLARE   (fs_link)
TEST_DECLARE   (fs_readlink)
TEST_DECLARE   (fs_realpath)
TEST_DECLARE   (fs_symlink)
TEST_DECLARE   (fs_symlink_dir)
#ifdef _WIN32
TEST_DECLARE   (fs_non_symlink_reparse_point)
#endif
TEST_DECLARE   (fs_utime)
TEST_DECLARE   (fs_futime)
TEST_DECLARE   (fs_file_open_append)
TEST_DECLARE   (fs_stat_missing_path)
TEST_DECLARE   (fs_read_file_eof)
TEST_DECLARE   (fs_event_watch_dir)
TEST_DECLARE   (fs_event_watch_dir_recursive)
TEST_DECLARE   (fs_event_watch_file)
TEST_DECLARE   (fs_event_watch_file_exact_path)
TEST_DECLARE   (fs_event_watch_file_twice)
TEST_DECLARE   (fs_event_watch_file_current_dir)
#ifdef _WIN32
TEST_DECLARE   (fs_event_watch_file_root_dir)
#endif
TEST_DECLARE   (fs_event_watch_invalid_path)
TEST_DECLARE   (fs_event_no_callback_after_close)
TEST_DECLARE   (fs_event_no_callback_on_close)
TEST_DECLARE   (fs_event_immediate_close)
TEST_DECLARE   (fs_event_close_with_pending_event)
TEST_DECLARE   (fs_event_close_in_callback)
TEST_DECLARE   (fs_event_start_and_close)
TEST_DECLARE   (fs_event_error_reporting)
TEST_DECLARE   (fs_event_getpath)
TEST_DECLARE   (fs_scandir_empty_dir)
TEST_DECLARE   (fs_scandir_non_existent_dir)
TEST_DECLARE   (fs_scandir_file)
TEST_DECLARE   (fs_open_dir)
TEST_DECLARE   (fs_rename_to_existing_file)
TEST_DECLARE   (fs_write_multiple_bufs)
TEST_DECLARE   (fs_read_write_null_arguments)
#ifdef _WIN32
TEST_DECLARE   (fs_invalid_filename)
#endif
TEST_DECLARE   (fs_write_alotof_bufs)
TEST_DECLARE   (fs_write_alotof_bufs_with_offset)
TEST_DECLARE   (fs_file_pos_after_op_with_offset)
TEST_DECLARE   (fs_null_req)
#ifdef _WIN32
TEST_DECLARE   (fs_exclusive_sharing_mode)
#endif
TEST_DECLARE   (threadpool_queue_work_simple)
TEST_DECLARE   (threadpool_queue_work_einval)
TEST_DECLARE   (threadpool_multiple_event_loops)
TEST_DECLARE   (threadpool_cancel_getaddrinfo)
TEST_DECLARE   (threadpool_cancel_getnameinfo)
TEST_DECLARE   (threadpool_cancel_work)
TEST_DECLARE   (threadpool_cancel_fs)
TEST_DECLARE   (threadpool_cancel_single)
TEST_DECLARE   (thread_local_storage)
TEST_DECLARE   (thread_stack_size)
TEST_DECLARE   (thread_mutex)
TEST_DECLARE   (thread_mutex_recursive)
TEST_DECLARE   (thread_rwlock)
TEST_DECLARE   (thread_rwlock_trylock)
TEST_DECLARE   (thread_create)
TEST_DECLARE   (thread_equal)
TEST_DECLARE   (dlerror)
#if (defined(__unix__) || (defined(__APPLE__) && defined(__MACH__))) && \
    !defined(__sun)
TEST_DECLARE   (poll_oob)
#endif
TEST_DECLARE   (poll_duplex)
TEST_DECLARE   (poll_unidirectional)
TEST_DECLARE   (poll_close)
TEST_DECLARE   (poll_bad_fdtype)
#ifdef __linux__
TEST_DECLARE   (poll_nested_epoll)
#endif
#ifdef UV_HAVE_KQUEUE
TEST_DECLARE   (poll_nested_kqueue)
#endif

TEST_DECLARE   (ip4_addr)
TEST_DECLARE   (ip6_addr_link_local)

TEST_DECLARE   (poll_close_doesnt_corrupt_stack)
TEST_DECLARE   (poll_closesocket)
#ifdef _WIN32
TEST_DECLARE   (spawn_detect_pipe_name_collisions_on_windows)
#if !defined(USING_UV_SHARED)
TEST_DECLARE   (argument_escaping)
TEST_DECLARE   (environment_creation)
#endif
TEST_DECLARE   (listen_with_simultaneous_accepts)
TEST_DECLARE   (listen_no_simultaneous_accepts)
TEST_DECLARE   (fs_stat_root)
TEST_DECLARE   (spawn_with_an_odd_path)
TEST_DECLARE   (ipc_listen_after_bind_twice)
TEST_DECLARE   (win32_signum_number)
#else
TEST_DECLARE   (emfile)
TEST_DECLARE   (close_fd)
TEST_DECLARE   (spawn_fs_open)
TEST_DECLARE   (spawn_setuid_setgid)
TEST_DECLARE   (we_get_signal)
TEST_DECLARE   (we_get_signals)
TEST_DECLARE   (we_get_signal_one_shot)
TEST_DECLARE   (we_get_signals_mixed)
TEST_DECLARE   (signal_multiple_loops)
TEST_DECLARE   (closed_fd_events)
#endif
#ifdef __APPLE__
TEST_DECLARE   (osx_select)
TEST_DECLARE   (osx_select_many_fds)
#endif
HELPER_DECLARE (tcp4_echo_server)
HELPER_DECLARE (tcp6_echo_server)
HELPER_DECLARE (udp4_echo_server)
HELPER_DECLARE (pipe_echo_server)

TEST_DECLARE   (queue_foreach_delete)

#ifndef _WIN32
TEST_DECLARE  (fork_timer)
TEST_DECLARE  (fork_socketpair)
TEST_DECLARE  (fork_socketpair_started)
TEST_DECLARE  (fork_signal_to_child)
TEST_DECLARE  (fork_signal_to_child_closed)
TEST_DECLARE  (fork_fs_events_child)
TEST_DECLARE  (fork_fs_events_child_dir)
TEST_DECLARE  (fork_fs_events_file_parent_child)
#ifndef __MVS__
TEST_DECLARE  (fork_threadpool_queue_work_simple)
#endif
#endif

TASK_LIST_START
  TEST_ENTRY_CUSTOM (platform_output, 0, 1, 5000)

#if 0
  TEST_ENTRY  (callback_order)
#endif
  TEST_ENTRY  (close_order)
  TEST_ENTRY  (run_once)
  TEST_ENTRY  (run_nowait)
  TEST_ENTRY  (loop_alive)
  TEST_ENTRY  (loop_close)
  TEST_ENTRY  (loop_instant_close)
  TEST_ENTRY  (loop_stop)
  TEST_ENTRY  (loop_update_time)
  TEST_ENTRY  (loop_backend_timeout)
  TEST_ENTRY  (loop_configure)
  TEST_ENTRY  (default_loop_close)
  TEST_ENTRY  (barrier_1)
  TEST_ENTRY  (barrier_2)
  TEST_ENTRY  (barrier_3)
  TEST_ENTRY  (condvar_1)
  TEST_ENTRY  (condvar_2)
  TEST_ENTRY  (condvar_3)
  TEST_ENTRY  (condvar_4)
  TEST_ENTRY  (condvar_5)
  TEST_ENTRY  (semaphore_1)
  TEST_ENTRY  (semaphore_2)
  TEST_ENTRY  (semaphore_3)

  TEST_ENTRY  (pipe_connect_bad_name)
  TEST_ENTRY  (pipe_connect_to_file)
#ifndef _WIN32
  TEST_ENTRY  (pipe_connect_to_long_path)
#endif
  TEST_ENTRY  (pipe_connect_on_prepare)

  TEST_ENTRY  (pipe_server_close)
#ifndef _WIN32
  TEST_ENTRY  (pipe_close_stdout_read_stdin)
#endif
  TEST_ENTRY  (pipe_set_non_blocking)
  TEST_ENTRY  (pipe_set_chmod)
  TEST_ENTRY  (tty)
#ifdef _WIN32
  TEST_ENTRY  (tty_raw)
  TEST_ENTRY  (tty_empty_write)
  TEST_ENTRY  (tty_large_write)
#endif
  TEST_ENTRY  (tty_file)
  TEST_ENTRY  (tty_pty)
  TEST_ENTRY  (stdio_over_pipes)
  TEST_ENTRY  (ip6_pton)
#ifndef _WIN32
  TEST_ENTRY  (ip6_invalid_interface)
#endif
  TEST_ENTRY  (ipc_listen_before_write)
  TEST_ENTRY  (ipc_listen_after_write)
#ifndef _WIN32
  TEST_ENTRY  (ipc_send_recv_pipe)
  TEST_ENTRY  (ipc_send_recv_pipe_inprocess)
#endif
  TEST_ENTRY  (ipc_send_recv_tcp)
  TEST_ENTRY  (ipc_send_recv_tcp_inprocess)
  TEST_ENTRY  (ipc_tcp_connection)
#ifndef _WIN32
  TEST_ENTRY  (ipc_closed_handle)
#endif

  TEST_ENTRY  (tcp_alloc_cb_fail)

  TEST_ENTRY  (tcp_ping_pong)
  TEST_HELPER (tcp_ping_pong, tcp4_echo_server)

  TEST_ENTRY  (tcp_ping_pong_v6)
  TEST_HELPER (tcp_ping_pong_v6, tcp6_echo_server)

  TEST_ENTRY  (pipe_ping_pong)
  TEST_HELPER (pipe_ping_pong, pipe_echo_server)

  TEST_ENTRY  (delayed_accept)
  TEST_ENTRY  (multiple_listen)

#ifndef _WIN32
  TEST_ENTRY  (tcp_write_after_connect)
#endif

#ifdef __MVS__
  TEST_ENTRY_CUSTOM (tcp_writealot, 0, 0, 20000)
#else
  TEST_ENTRY  (tcp_writealot)
#endif
  TEST_HELPER (tcp_writealot, tcp4_echo_server)

  TEST_ENTRY  (tcp_write_fail)
  TEST_HELPER (tcp_write_fail, tcp4_echo_server)

  TEST_ENTRY  (tcp_try_write)

  TEST_ENTRY  (tcp_write_queue_order)

  TEST_ENTRY  (tcp_open)
  TEST_HELPER (tcp_open, tcp4_echo_server)
  TEST_ENTRY  (tcp_open_twice)
  TEST_ENTRY  (tcp_open_bound)
  TEST_ENTRY  (tcp_open_connected)
  TEST_HELPER (tcp_open_connected, tcp4_echo_server)

  TEST_ENTRY  (tcp_shutdown_after_write)
  TEST_HELPER (tcp_shutdown_after_write, tcp4_echo_server)

  TEST_ENTRY  (tcp_connect_error_after_write)
  TEST_ENTRY  (tcp_bind_error_addrinuse)
  TEST_ENTRY  (tcp_bind_error_addrnotavail_1)
  TEST_ENTRY  (tcp_bind_error_addrnotavail_2)
  TEST_ENTRY  (tcp_bind_error_fault)
  TEST_ENTRY  (tcp_bind_error_inval)
  TEST_ENTRY  (tcp_bind_localhost_ok)
  TEST_ENTRY  (tcp_bind_invalid_flags)
  TEST_ENTRY  (tcp_listen_without_bind)
  TEST_ENTRY  (tcp_connect_error_fault)
  TEST_ENTRY  (tcp_connect_timeout)
  TEST_ENTRY  (tcp_close_while_connecting)
  TEST_ENTRY  (tcp_close)
  TEST_ENTRY  (tcp_create_early)
  TEST_ENTRY  (tcp_create_early_bad_bind)
  TEST_ENTRY  (tcp_create_early_bad_domain)
  TEST_ENTRY  (tcp_create_early_accept)
#ifndef _WIN32
  TEST_ENTRY  (tcp_close_accept)
  TEST_ENTRY  (tcp_oob)
#endif
  TEST_ENTRY  (tcp_flags)
  TEST_ENTRY  (tcp_write_to_half_open_connection)
  TEST_ENTRY  (tcp_unexpected_read)

  TEST_ENTRY  (tcp_read_stop)
  TEST_HELPER (tcp_read_stop, tcp4_echo_server)

  TEST_ENTRY  (tcp_bind6_error_addrinuse)
  TEST_ENTRY  (tcp_bind6_error_addrnotavail)
  TEST_ENTRY  (tcp_bind6_error_fault)
  TEST_ENTRY  (tcp_bind6_error_inval)
  TEST_ENTRY  (tcp_bind6_localhost_ok)

  TEST_ENTRY  (udp_alloc_cb_fail)
  TEST_ENTRY  (udp_bind)
  TEST_ENTRY  (udp_bind_reuseaddr)
  TEST_ENTRY  (udp_create_early)
  TEST_ENTRY  (udp_create_early_bad_bind)
  TEST_ENTRY  (udp_create_early_bad_domain)
  TEST_ENTRY  (udp_send_and_recv)
  TEST_ENTRY  (udp_send_hang_loop)
  TEST_ENTRY  (udp_send_immediate)
  TEST_ENTRY  (udp_send_unreachable)
  TEST_ENTRY  (udp_dgram_too_big)
  TEST_ENTRY  (udp_dual_stack)
  TEST_ENTRY  (udp_ipv6_only)
  TEST_ENTRY  (udp_options)
  TEST_ENTRY  (udp_options6)
  TEST_ENTRY  (udp_no_autobind)
  TEST_ENTRY  (udp_multicast_interface)
  TEST_ENTRY  (udp_multicast_interface6)
  TEST_ENTRY  (udp_multicast_join)
  TEST_ENTRY  (udp_multicast_join6)
  TEST_ENTRY  (udp_multicast_ttl)
  TEST_ENTRY  (udp_try_send)

  TEST_ENTRY  (udp_open)
  TEST_HELPER (udp_open, udp4_echo_server)
  TEST_ENTRY  (udp_open_twice)

  TEST_ENTRY  (pipe_bind_error_addrinuse)
  TEST_ENTRY  (pipe_bind_error_addrnotavail)
  TEST_ENTRY  (pipe_bind_error_inval)
#ifndef _WIN32
  TEST_ENTRY  (pipe_bind_error_long_path)
#endif
  TEST_ENTRY  (pipe_connect_multiple)
  TEST_ENTRY  (pipe_listen_without_bind)
  TEST_ENTRY  (pipe_getsockname)
  TEST_ENTRY  (pipe_getsockname_abstract)
  TEST_ENTRY  (pipe_getsockname_blocking)
  TEST_ENTRY  (pipe_pending_instances)
  TEST_ENTRY  (pipe_sendmsg)

  TEST_ENTRY  (connection_fail)
  TEST_ENTRY  (connection_fail_doesnt_auto_close)

  TEST_ENTRY  (shutdown_close_tcp)
  TEST_HELPER (shutdown_close_tcp, tcp4_echo_server)
  TEST_ENTRY  (shutdown_close_pipe)
  TEST_HELPER (shutdown_close_pipe, pipe_echo_server)

  TEST_ENTRY  (shutdown_eof)
  TEST_HELPER (shutdown_eof, tcp4_echo_server)

  TEST_ENTRY  (shutdown_twice)
  TEST_HELPER (shutdown_twice, tcp4_echo_server)

  TEST_ENTRY  (callback_stack)
  TEST_HELPER (callback_stack, tcp4_echo_server)

  TEST_ENTRY  (env_vars)

  TEST_ENTRY  (error_message)
  TEST_ENTRY  (sys_error)

  TEST_ENTRY  (timer)
  TEST_ENTRY  (timer_init)
  TEST_ENTRY  (timer_again)
  TEST_ENTRY  (timer_start_twice)
  TEST_ENTRY  (timer_order)
  TEST_ENTRY  (timer_huge_timeout)
  TEST_ENTRY  (timer_huge_repeat)
  TEST_ENTRY  (timer_run_once)
  TEST_ENTRY  (timer_from_check)
  TEST_ENTRY  (timer_null_callback)
  TEST_ENTRY  (timer_early_check)

  TEST_ENTRY  (idle_starvation)

  TEST_ENTRY  (ref)
  TEST_ENTRY  (idle_ref)
  TEST_ENTRY  (fs_poll_ref)
  TEST_ENTRY  (async_ref)
  TEST_ENTRY  (prepare_ref)
  TEST_ENTRY  (check_ref)
  TEST_ENTRY  (unref_in_prepare_cb)
  TEST_ENTRY  (timer_ref)
  TEST_ENTRY  (timer_ref2)
  TEST_ENTRY  (fs_event_ref)
  TEST_ENTRY  (tcp_ref)
  TEST_ENTRY  (tcp_ref2)
  TEST_ENTRY  (tcp_ref2b)
  TEST_ENTRY  (tcp_ref3)
  TEST_HELPER (tcp_ref3, tcp4_echo_server)
  TEST_ENTRY  (tcp_ref4)
  TEST_HELPER (tcp_ref4, tcp4_echo_server)
  TEST_ENTRY  (udp_ref)
  TEST_ENTRY  (udp_ref2)
  TEST_ENTRY  (udp_ref3)
  TEST_HELPER (udp_ref3, udp4_echo_server)
  TEST_ENTRY  (pipe_ref)
  TEST_ENTRY  (pipe_ref2)
  TEST_ENTRY  (pipe_ref3)
  TEST_HELPER (pipe_ref3, pipe_echo_server)
  TEST_ENTRY  (pipe_ref4)
  TEST_HELPER (pipe_ref4, pipe_echo_server)
  TEST_ENTRY  (process_ref)
  TEST_ENTRY  (has_ref)

  TEST_ENTRY  (loop_handles)
  TEST_ENTRY  (walk_handles)

  TEST_ENTRY  (watcher_cross_stop)

  TEST_ENTRY  (active)

  TEST_ENTRY  (embed)

  TEST_ENTRY  (async)
  TEST_ENTRY  (async_null_cb)
  TEST_ENTRY  (eintr_handling)

  TEST_ENTRY  (get_currentexe)

  TEST_ENTRY  (process_title)

  TEST_ENTRY  (cwd_and_chdir)

  TEST_ENTRY  (get_memory)

  TEST_ENTRY  (get_passwd)

  TEST_ENTRY  (get_loadavg)

  TEST_ENTRY  (handle_fileno)

  TEST_ENTRY  (homedir)

  TEST_ENTRY  (tmpdir)

  TEST_ENTRY  (hrtime)

  TEST_ENTRY_CUSTOM (getaddrinfo_fail, 0, 0, 10000)
  TEST_ENTRY  (getaddrinfo_fail_sync)

  TEST_ENTRY  (getaddrinfo_basic)
  TEST_ENTRY  (getaddrinfo_basic_sync)
  TEST_ENTRY  (getaddrinfo_concurrent)

  TEST_ENTRY  (gethostname)

  TEST_ENTRY  (getnameinfo_basic_ip4)
  TEST_ENTRY  (getnameinfo_basic_ip4_sync)
  TEST_ENTRY  (getnameinfo_basic_ip6)

  TEST_ENTRY  (getsockname_tcp)
  TEST_ENTRY  (getsockname_udp)

  TEST_ENTRY  (poll_duplex)
  TEST_ENTRY  (poll_unidirectional)
  TEST_ENTRY  (poll_close)
  TEST_ENTRY  (poll_bad_fdtype)
#if (defined(__unix__) || (defined(__APPLE__) && defined(__MACH__))) && \
    !defined(__sun)
  TEST_ENTRY  (poll_oob)
#endif

#ifdef __linux__
  TEST_ENTRY  (poll_nested_epoll)
#endif
#ifdef UV_HAVE_KQUEUE
  TEST_ENTRY  (poll_nested_kqueue)
#endif

  TEST_ENTRY  (socket_buffer_size)

  TEST_ENTRY  (spawn_fails)
#ifndef _WIN32
  TEST_ENTRY  (spawn_fails_check_for_waitpid_cleanup)
#endif
  TEST_ENTRY  (spawn_exit_code)
  TEST_ENTRY  (spawn_stdout)
  TEST_ENTRY  (spawn_stdin)
  TEST_ENTRY  (spawn_stdio_greater_than_3)
  TEST_ENTRY  (spawn_ignored_stdio)
  TEST_ENTRY  (spawn_and_kill)
  TEST_ENTRY  (spawn_detached)
  TEST_ENTRY  (spawn_and_kill_with_std)
  TEST_ENTRY  (spawn_and_ping)
  TEST_ENTRY  (spawn_preserve_env)
  TEST_ENTRY  (spawn_setuid_fails)
  TEST_ENTRY  (spawn_setgid_fails)
  TEST_ENTRY  (spawn_stdout_to_file)
  TEST_ENTRY  (spawn_stdout_and_stderr_to_file)
  TEST_ENTRY  (spawn_stdout_and_stderr_to_file2)
  TEST_ENTRY  (spawn_stdout_and_stderr_to_file_swap)
  TEST_ENTRY  (spawn_auto_unref)
  TEST_ENTRY  (spawn_closed_process_io)
  TEST_ENTRY  (spawn_reads_child_path)
  TEST_ENTRY  (spawn_inherit_streams)
  TEST_ENTRY  (spawn_quoted_path)
  TEST_ENTRY  (spawn_tcp_server)
  TEST_ENTRY  (fs_poll)
  TEST_ENTRY  (fs_poll_getpath)
  TEST_ENTRY  (kill)

  TEST_ENTRY  (poll_close_doesnt_corrupt_stack)
  TEST_ENTRY  (poll_closesocket)
#ifdef _WIN32
  TEST_ENTRY  (spawn_detect_pipe_name_collisions_on_windows)
#if !defined(USING_UV_SHARED)
  TEST_ENTRY  (argument_escaping)
  TEST_ENTRY  (environment_creation)
# endif
  TEST_ENTRY  (listen_with_simultaneous_accepts)
  TEST_ENTRY  (listen_no_simultaneous_accepts)
  TEST_ENTRY  (fs_stat_root)
  TEST_ENTRY  (spawn_with_an_odd_path)
  TEST_ENTRY  (ipc_listen_after_bind_twice)
  TEST_ENTRY  (win32_signum_number)
#else
  TEST_ENTRY  (emfile)
  TEST_ENTRY  (close_fd)
  TEST_ENTRY  (spawn_fs_open)
  TEST_ENTRY  (spawn_setuid_setgid)
  TEST_ENTRY  (we_get_signal)
  TEST_ENTRY  (we_get_signals)
  TEST_ENTRY  (we_get_signal_one_shot)
  TEST_ENTRY  (we_get_signals_mixed)
  TEST_ENTRY  (signal_multiple_loops)
  TEST_ENTRY  (closed_fd_events)
#endif

#ifdef __APPLE__
  TEST_ENTRY (osx_select)
  TEST_ENTRY (osx_select_many_fds)
#endif

  TEST_ENTRY  (fs_file_noent)
  TEST_ENTRY  (fs_file_nametoolong)
  TEST_ENTRY  (fs_file_loop)
  TEST_ENTRY  (fs_file_async)
  TEST_ENTRY  (fs_file_sync)
  TEST_ENTRY  (fs_file_write_null_buffer)
  TEST_ENTRY  (fs_async_dir)
  TEST_ENTRY  (fs_async_sendfile)
  TEST_ENTRY  (fs_mkdtemp)
  TEST_ENTRY  (fs_fstat)
  TEST_ENTRY  (fs_access)
  TEST_ENTRY  (fs_chmod)
  TEST_ENTRY  (fs_copyfile)
  TEST_ENTRY  (fs_unlink_readonly)
  TEST_ENTRY  (fs_chown)
  TEST_ENTRY  (fs_utime)
  TEST_ENTRY  (fs_futime)
  TEST_ENTRY  (fs_readlink)
  TEST_ENTRY  (fs_realpath)
  TEST_ENTRY  (fs_symlink)
  TEST_ENTRY  (fs_symlink_dir)
#ifdef _WIN32
  TEST_ENTRY  (fs_non_symlink_reparse_point)
#endif
  TEST_ENTRY  (fs_stat_missing_path)
  TEST_ENTRY  (fs_read_file_eof)
  TEST_ENTRY  (fs_file_open_append)
  TEST_ENTRY  (fs_event_watch_dir)
  TEST_ENTRY  (fs_event_watch_dir_recursive)
  TEST_ENTRY  (fs_event_watch_file)
  TEST_ENTRY  (fs_event_watch_file_exact_path)
  TEST_ENTRY  (fs_event_watch_file_twice)
  TEST_ENTRY  (fs_event_watch_file_current_dir)
#ifdef _WIN32
  TEST_ENTRY  (fs_event_watch_file_root_dir)
#endif
  TEST_ENTRY  (fs_event_watch_invalid_path)
  TEST_ENTRY  (fs_event_no_callback_after_close)
  TEST_ENTRY  (fs_event_no_callback_on_close)
  TEST_ENTRY  (fs_event_immediate_close)
  TEST_ENTRY  (fs_event_close_with_pending_event)
  TEST_ENTRY  (fs_event_close_in_callback)
  TEST_ENTRY  (fs_event_start_and_close)
  TEST_ENTRY  (fs_event_error_reporting)
  TEST_ENTRY  (fs_event_getpath)
  TEST_ENTRY  (fs_scandir_empty_dir)
  TEST_ENTRY  (fs_scandir_non_existent_dir)
  TEST_ENTRY  (fs_scandir_file)
  TEST_ENTRY  (fs_open_dir)
  TEST_ENTRY  (fs_rename_to_existing_file)
  TEST_ENTRY  (fs_write_multiple_bufs)
  TEST_ENTRY  (fs_write_alotof_bufs)
  TEST_ENTRY  (fs_write_alotof_bufs_with_offset)
  TEST_ENTRY  (fs_read_write_null_arguments)
#ifdef _WIN32
  TEST_ENTRY  (fs_invalid_filename)
#endif
  TEST_ENTRY  (fs_file_pos_after_op_with_offset)
  TEST_ENTRY  (fs_null_req)
<<<<<<< HEAD
=======
#ifdef _WIN32
  TEST_ENTRY  (fs_exclusive_sharing_mode)
#endif
  TEST_ENTRY  (get_osfhandle_valid_handle)
>>>>>>> 50706207
  TEST_ENTRY  (threadpool_queue_work_simple)
  TEST_ENTRY  (threadpool_queue_work_einval)
#if defined(__PPC__) || defined(__PPC64__)  /* For linux PPC and AIX */
  /* pthread_join takes a while, especially on AIX.
   * Therefore being gratuitous with timeout.
   */
  TEST_ENTRY_CUSTOM (threadpool_multiple_event_loops, 0, 0, 120000)
#else
  TEST_ENTRY  (threadpool_multiple_event_loops)
#endif
  TEST_ENTRY  (threadpool_cancel_getaddrinfo)
  TEST_ENTRY  (threadpool_cancel_getnameinfo)
  TEST_ENTRY  (threadpool_cancel_work)
  TEST_ENTRY  (threadpool_cancel_fs)
  TEST_ENTRY  (threadpool_cancel_single)
  TEST_ENTRY  (thread_local_storage)
  TEST_ENTRY  (thread_stack_size)
  TEST_ENTRY  (thread_mutex)
  TEST_ENTRY  (thread_mutex_recursive)
  TEST_ENTRY  (thread_rwlock)
  TEST_ENTRY  (thread_rwlock_trylock)
  TEST_ENTRY  (thread_create)
  TEST_ENTRY  (thread_equal)
  TEST_ENTRY  (dlerror)
  TEST_ENTRY  (ip4_addr)
  TEST_ENTRY  (ip6_addr_link_local)

  TEST_ENTRY  (queue_foreach_delete)

#ifndef _WIN32
  TEST_ENTRY  (fork_timer)
  TEST_ENTRY  (fork_socketpair)
  TEST_ENTRY  (fork_socketpair_started)
  TEST_ENTRY  (fork_signal_to_child)
  TEST_ENTRY  (fork_signal_to_child_closed)
  TEST_ENTRY  (fork_fs_events_child)
  TEST_ENTRY  (fork_fs_events_child_dir)
  TEST_ENTRY  (fork_fs_events_file_parent_child)
#ifndef __MVS__
  TEST_ENTRY  (fork_threadpool_queue_work_simple)
#endif
#endif

#if 0
  /* These are for testing the test runner. */
  TEST_ENTRY  (fail_always)
  TEST_ENTRY  (pass_always)
#endif
TASK_LIST_END<|MERGE_RESOLUTION|>--- conflicted
+++ resolved
@@ -862,13 +862,9 @@
 #endif
   TEST_ENTRY  (fs_file_pos_after_op_with_offset)
   TEST_ENTRY  (fs_null_req)
-<<<<<<< HEAD
-=======
 #ifdef _WIN32
   TEST_ENTRY  (fs_exclusive_sharing_mode)
 #endif
-  TEST_ENTRY  (get_osfhandle_valid_handle)
->>>>>>> 50706207
   TEST_ENTRY  (threadpool_queue_work_simple)
   TEST_ENTRY  (threadpool_queue_work_einval)
 #if defined(__PPC__) || defined(__PPC64__)  /* For linux PPC and AIX */
